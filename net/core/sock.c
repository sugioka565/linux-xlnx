// SPDX-License-Identifier: GPL-2.0-or-later
/*
 * INET		An implementation of the TCP/IP protocol suite for the LINUX
 *		operating system.  INET is implemented using the  BSD Socket
 *		interface as the means of communication with the user level.
 *
 *		Generic socket support routines. Memory allocators, socket lock/release
 *		handler for protocols to use and generic option handler.
 *
 * Authors:	Ross Biro
 *		Fred N. van Kempen, <waltje@uWalt.NL.Mugnet.ORG>
 *		Florian La Roche, <flla@stud.uni-sb.de>
 *		Alan Cox, <A.Cox@swansea.ac.uk>
 *
 * Fixes:
 *		Alan Cox	: 	Numerous verify_area() problems
 *		Alan Cox	:	Connecting on a connecting socket
 *					now returns an error for tcp.
 *		Alan Cox	:	sock->protocol is set correctly.
 *					and is not sometimes left as 0.
 *		Alan Cox	:	connect handles icmp errors on a
 *					connect properly. Unfortunately there
 *					is a restart syscall nasty there. I
 *					can't match BSD without hacking the C
 *					library. Ideas urgently sought!
 *		Alan Cox	:	Disallow bind() to addresses that are
 *					not ours - especially broadcast ones!!
 *		Alan Cox	:	Socket 1024 _IS_ ok for users. (fencepost)
 *		Alan Cox	:	sock_wfree/sock_rfree don't destroy sockets,
 *					instead they leave that for the DESTROY timer.
 *		Alan Cox	:	Clean up error flag in accept
 *		Alan Cox	:	TCP ack handling is buggy, the DESTROY timer
 *					was buggy. Put a remove_sock() in the handler
 *					for memory when we hit 0. Also altered the timer
 *					code. The ACK stuff can wait and needs major
 *					TCP layer surgery.
 *		Alan Cox	:	Fixed TCP ack bug, removed remove sock
 *					and fixed timer/inet_bh race.
 *		Alan Cox	:	Added zapped flag for TCP
 *		Alan Cox	:	Move kfree_skb into skbuff.c and tidied up surplus code
 *		Alan Cox	:	for new sk_buff allocations wmalloc/rmalloc now call alloc_skb
 *		Alan Cox	:	kfree_s calls now are kfree_skbmem so we can track skb resources
 *		Alan Cox	:	Supports socket option broadcast now as does udp. Packet and raw need fixing.
 *		Alan Cox	:	Added RCVBUF,SNDBUF size setting. It suddenly occurred to me how easy it was so...
 *		Rick Sladkey	:	Relaxed UDP rules for matching packets.
 *		C.E.Hawkins	:	IFF_PROMISC/SIOCGHWADDR support
 *	Pauline Middelink	:	identd support
 *		Alan Cox	:	Fixed connect() taking signals I think.
 *		Alan Cox	:	SO_LINGER supported
 *		Alan Cox	:	Error reporting fixes
 *		Anonymous	:	inet_create tidied up (sk->reuse setting)
 *		Alan Cox	:	inet sockets don't set sk->type!
 *		Alan Cox	:	Split socket option code
 *		Alan Cox	:	Callbacks
 *		Alan Cox	:	Nagle flag for Charles & Johannes stuff
 *		Alex		:	Removed restriction on inet fioctl
 *		Alan Cox	:	Splitting INET from NET core
 *		Alan Cox	:	Fixed bogus SO_TYPE handling in getsockopt()
 *		Adam Caldwell	:	Missing return in SO_DONTROUTE/SO_DEBUG code
 *		Alan Cox	:	Split IP from generic code
 *		Alan Cox	:	New kfree_skbmem()
 *		Alan Cox	:	Make SO_DEBUG superuser only.
 *		Alan Cox	:	Allow anyone to clear SO_DEBUG
 *					(compatibility fix)
 *		Alan Cox	:	Added optimistic memory grabbing for AF_UNIX throughput.
 *		Alan Cox	:	Allocator for a socket is settable.
 *		Alan Cox	:	SO_ERROR includes soft errors.
 *		Alan Cox	:	Allow NULL arguments on some SO_ opts
 *		Alan Cox	: 	Generic socket allocation to make hooks
 *					easier (suggested by Craig Metz).
 *		Michael Pall	:	SO_ERROR returns positive errno again
 *              Steve Whitehouse:       Added default destructor to free
 *                                      protocol private data.
 *              Steve Whitehouse:       Added various other default routines
 *                                      common to several socket families.
 *              Chris Evans     :       Call suser() check last on F_SETOWN
 *		Jay Schulist	:	Added SO_ATTACH_FILTER and SO_DETACH_FILTER.
 *		Andi Kleen	:	Add sock_kmalloc()/sock_kfree_s()
 *		Andi Kleen	:	Fix write_space callback
 *		Chris Evans	:	Security fixes - signedness again
 *		Arnaldo C. Melo :       cleanups, use skb_queue_purge
 *
 * To Fix:
 */

#define pr_fmt(fmt) KBUILD_MODNAME ": " fmt

#include <asm/unaligned.h>
#include <linux/capability.h>
#include <linux/errno.h>
#include <linux/errqueue.h>
#include <linux/types.h>
#include <linux/socket.h>
#include <linux/in.h>
#include <linux/kernel.h>
#include <linux/module.h>
#include <linux/proc_fs.h>
#include <linux/seq_file.h>
#include <linux/sched.h>
#include <linux/sched/mm.h>
#include <linux/timer.h>
#include <linux/string.h>
#include <linux/sockios.h>
#include <linux/net.h>
#include <linux/mm.h>
#include <linux/slab.h>
#include <linux/interrupt.h>
#include <linux/poll.h>
#include <linux/tcp.h>
#include <linux/init.h>
#include <linux/highmem.h>
#include <linux/user_namespace.h>
#include <linux/static_key.h>
#include <linux/memcontrol.h>
#include <linux/prefetch.h>
#include <linux/compat.h>

#include <linux/uaccess.h>

#include <linux/netdevice.h>
#include <net/protocol.h>
#include <linux/skbuff.h>
#include <net/net_namespace.h>
#include <net/request_sock.h>
#include <net/sock.h>
#include <linux/net_tstamp.h>
#include <net/xfrm.h>
#include <linux/ipsec.h>
#include <net/cls_cgroup.h>
#include <net/netprio_cgroup.h>
#include <linux/sock_diag.h>

#include <linux/filter.h>
#include <net/sock_reuseport.h>
#include <net/bpf_sk_storage.h>

#include <trace/events/sock.h>

#include <net/tcp.h>
#include <net/busy_poll.h>

#include <linux/ethtool.h>

static DEFINE_MUTEX(proto_list_mutex);
static LIST_HEAD(proto_list);

static void sock_inuse_add(struct net *net, int val);

/**
 * sk_ns_capable - General socket capability test
 * @sk: Socket to use a capability on or through
 * @user_ns: The user namespace of the capability to use
 * @cap: The capability to use
 *
 * Test to see if the opener of the socket had when the socket was
 * created and the current process has the capability @cap in the user
 * namespace @user_ns.
 */
bool sk_ns_capable(const struct sock *sk,
		   struct user_namespace *user_ns, int cap)
{
	return file_ns_capable(sk->sk_socket->file, user_ns, cap) &&
		ns_capable(user_ns, cap);
}
EXPORT_SYMBOL(sk_ns_capable);

/**
 * sk_capable - Socket global capability test
 * @sk: Socket to use a capability on or through
 * @cap: The global capability to use
 *
 * Test to see if the opener of the socket had when the socket was
 * created and the current process has the capability @cap in all user
 * namespaces.
 */
bool sk_capable(const struct sock *sk, int cap)
{
	return sk_ns_capable(sk, &init_user_ns, cap);
}
EXPORT_SYMBOL(sk_capable);

/**
 * sk_net_capable - Network namespace socket capability test
 * @sk: Socket to use a capability on or through
 * @cap: The capability to use
 *
 * Test to see if the opener of the socket had when the socket was created
 * and the current process has the capability @cap over the network namespace
 * the socket is a member of.
 */
bool sk_net_capable(const struct sock *sk, int cap)
{
	return sk_ns_capable(sk, sock_net(sk)->user_ns, cap);
}
EXPORT_SYMBOL(sk_net_capable);

/*
 * Each address family might have different locking rules, so we have
 * one slock key per address family and separate keys for internal and
 * userspace sockets.
 */
static struct lock_class_key af_family_keys[AF_MAX];
static struct lock_class_key af_family_kern_keys[AF_MAX];
static struct lock_class_key af_family_slock_keys[AF_MAX];
static struct lock_class_key af_family_kern_slock_keys[AF_MAX];

/*
 * Make lock validator output more readable. (we pre-construct these
 * strings build-time, so that runtime initialization of socket
 * locks is fast):
 */

#define _sock_locks(x)						  \
  x "AF_UNSPEC",	x "AF_UNIX"     ,	x "AF_INET"     , \
  x "AF_AX25"  ,	x "AF_IPX"      ,	x "AF_APPLETALK", \
  x "AF_NETROM",	x "AF_BRIDGE"   ,	x "AF_ATMPVC"   , \
  x "AF_X25"   ,	x "AF_INET6"    ,	x "AF_ROSE"     , \
  x "AF_DECnet",	x "AF_NETBEUI"  ,	x "AF_SECURITY" , \
  x "AF_KEY"   ,	x "AF_NETLINK"  ,	x "AF_PACKET"   , \
  x "AF_ASH"   ,	x "AF_ECONET"   ,	x "AF_ATMSVC"   , \
  x "AF_RDS"   ,	x "AF_SNA"      ,	x "AF_IRDA"     , \
  x "AF_PPPOX" ,	x "AF_WANPIPE"  ,	x "AF_LLC"      , \
  x "27"       ,	x "28"          ,	x "AF_CAN"      , \
  x "AF_TIPC"  ,	x "AF_BLUETOOTH",	x "IUCV"        , \
  x "AF_RXRPC" ,	x "AF_ISDN"     ,	x "AF_PHONET"   , \
  x "AF_IEEE802154",	x "AF_CAIF"	,	x "AF_ALG"      , \
  x "AF_NFC"   ,	x "AF_VSOCK"    ,	x "AF_KCM"      , \
  x "AF_QIPCRTR",	x "AF_SMC"	,	x "AF_XDP"	, \
  x "AF_MCTP"  , \
  x "AF_MAX"

static const char *const af_family_key_strings[AF_MAX+1] = {
	_sock_locks("sk_lock-")
};
static const char *const af_family_slock_key_strings[AF_MAX+1] = {
	_sock_locks("slock-")
};
static const char *const af_family_clock_key_strings[AF_MAX+1] = {
	_sock_locks("clock-")
};

static const char *const af_family_kern_key_strings[AF_MAX+1] = {
	_sock_locks("k-sk_lock-")
};
static const char *const af_family_kern_slock_key_strings[AF_MAX+1] = {
	_sock_locks("k-slock-")
};
static const char *const af_family_kern_clock_key_strings[AF_MAX+1] = {
	_sock_locks("k-clock-")
};
static const char *const af_family_rlock_key_strings[AF_MAX+1] = {
	_sock_locks("rlock-")
};
static const char *const af_family_wlock_key_strings[AF_MAX+1] = {
	_sock_locks("wlock-")
};
static const char *const af_family_elock_key_strings[AF_MAX+1] = {
	_sock_locks("elock-")
};

/*
 * sk_callback_lock and sk queues locking rules are per-address-family,
 * so split the lock classes by using a per-AF key:
 */
static struct lock_class_key af_callback_keys[AF_MAX];
static struct lock_class_key af_rlock_keys[AF_MAX];
static struct lock_class_key af_wlock_keys[AF_MAX];
static struct lock_class_key af_elock_keys[AF_MAX];
static struct lock_class_key af_kern_callback_keys[AF_MAX];

/* Run time adjustable parameters. */
__u32 sysctl_wmem_max __read_mostly = SK_WMEM_MAX;
EXPORT_SYMBOL(sysctl_wmem_max);
__u32 sysctl_rmem_max __read_mostly = SK_RMEM_MAX;
EXPORT_SYMBOL(sysctl_rmem_max);
__u32 sysctl_wmem_default __read_mostly = SK_WMEM_MAX;
__u32 sysctl_rmem_default __read_mostly = SK_RMEM_MAX;

/* Maximal space eaten by iovec or ancillary data plus some space */
int sysctl_optmem_max __read_mostly = sizeof(unsigned long)*(2*UIO_MAXIOV+512);
EXPORT_SYMBOL(sysctl_optmem_max);

int sysctl_tstamp_allow_data __read_mostly = 1;

DEFINE_STATIC_KEY_FALSE(memalloc_socks_key);
EXPORT_SYMBOL_GPL(memalloc_socks_key);

/**
 * sk_set_memalloc - sets %SOCK_MEMALLOC
 * @sk: socket to set it on
 *
 * Set %SOCK_MEMALLOC on a socket for access to emergency reserves.
 * It's the responsibility of the admin to adjust min_free_kbytes
 * to meet the requirements
 */
void sk_set_memalloc(struct sock *sk)
{
	sock_set_flag(sk, SOCK_MEMALLOC);
	sk->sk_allocation |= __GFP_MEMALLOC;
	static_branch_inc(&memalloc_socks_key);
}
EXPORT_SYMBOL_GPL(sk_set_memalloc);

void sk_clear_memalloc(struct sock *sk)
{
	sock_reset_flag(sk, SOCK_MEMALLOC);
	sk->sk_allocation &= ~__GFP_MEMALLOC;
	static_branch_dec(&memalloc_socks_key);

	/*
	 * SOCK_MEMALLOC is allowed to ignore rmem limits to ensure forward
	 * progress of swapping. SOCK_MEMALLOC may be cleared while
	 * it has rmem allocations due to the last swapfile being deactivated
	 * but there is a risk that the socket is unusable due to exceeding
	 * the rmem limits. Reclaim the reserves and obey rmem limits again.
	 */
	sk_mem_reclaim(sk);
}
EXPORT_SYMBOL_GPL(sk_clear_memalloc);

int __sk_backlog_rcv(struct sock *sk, struct sk_buff *skb)
{
	int ret;
	unsigned int noreclaim_flag;

	/* these should have been dropped before queueing */
	BUG_ON(!sock_flag(sk, SOCK_MEMALLOC));

	noreclaim_flag = memalloc_noreclaim_save();
	ret = sk->sk_backlog_rcv(sk, skb);
	memalloc_noreclaim_restore(noreclaim_flag);

	return ret;
}
EXPORT_SYMBOL(__sk_backlog_rcv);

void sk_error_report(struct sock *sk)
{
	sk->sk_error_report(sk);

	switch (sk->sk_family) {
	case AF_INET:
		fallthrough;
	case AF_INET6:
		trace_inet_sk_error_report(sk);
		break;
	default:
		break;
	}
}
EXPORT_SYMBOL(sk_error_report);

<<<<<<< HEAD
static int sock_get_timeout(long timeo, void *optval, bool old_timeval)
=======
int sock_get_timeout(long timeo, void *optval, bool old_timeval)
>>>>>>> df0cc57e
{
	struct __kernel_sock_timeval tv;

	if (timeo == MAX_SCHEDULE_TIMEOUT) {
		tv.tv_sec = 0;
		tv.tv_usec = 0;
	} else {
		tv.tv_sec = timeo / HZ;
		tv.tv_usec = ((timeo % HZ) * USEC_PER_SEC) / HZ;
	}

	if (old_timeval && in_compat_syscall() && !COMPAT_USE_64BIT_TIME) {
		struct old_timeval32 tv32 = { tv.tv_sec, tv.tv_usec };
		*(struct old_timeval32 *)optval = tv32;
		return sizeof(tv32);
	}

	if (old_timeval) {
		struct __kernel_old_timeval old_tv;
		old_tv.tv_sec = tv.tv_sec;
		old_tv.tv_usec = tv.tv_usec;
		*(struct __kernel_old_timeval *)optval = old_tv;
		return sizeof(old_tv);
	}

	*(struct __kernel_sock_timeval *)optval = tv;
	return sizeof(tv);
}
EXPORT_SYMBOL(sock_get_timeout);

int sock_copy_user_timeval(struct __kernel_sock_timeval *tv,
			   sockptr_t optval, int optlen, bool old_timeval)
{
	if (old_timeval && in_compat_syscall() && !COMPAT_USE_64BIT_TIME) {
		struct old_timeval32 tv32;

		if (optlen < sizeof(tv32))
			return -EINVAL;

		if (copy_from_sockptr(&tv32, optval, sizeof(tv32)))
			return -EFAULT;
		tv->tv_sec = tv32.tv_sec;
		tv->tv_usec = tv32.tv_usec;
	} else if (old_timeval) {
		struct __kernel_old_timeval old_tv;

		if (optlen < sizeof(old_tv))
			return -EINVAL;
		if (copy_from_sockptr(&old_tv, optval, sizeof(old_tv)))
			return -EFAULT;
		tv->tv_sec = old_tv.tv_sec;
		tv->tv_usec = old_tv.tv_usec;
	} else {
		if (optlen < sizeof(*tv))
			return -EINVAL;
		if (copy_from_sockptr(tv, optval, sizeof(*tv)))
			return -EFAULT;
	}

	return 0;
}
EXPORT_SYMBOL(sock_copy_user_timeval);

static int sock_set_timeout(long *timeo_p, sockptr_t optval, int optlen,
			    bool old_timeval)
{
	struct __kernel_sock_timeval tv;
	int err = sock_copy_user_timeval(&tv, optval, optlen, old_timeval);

	if (err)
		return err;

	if (tv.tv_usec < 0 || tv.tv_usec >= USEC_PER_SEC)
		return -EDOM;

	if (tv.tv_sec < 0) {
		static int warned __read_mostly;

		*timeo_p = 0;
		if (warned < 10 && net_ratelimit()) {
			warned++;
			pr_info("%s: `%s' (pid %d) tries to set negative timeout\n",
				__func__, current->comm, task_pid_nr(current));
		}
		return 0;
	}
	*timeo_p = MAX_SCHEDULE_TIMEOUT;
	if (tv.tv_sec == 0 && tv.tv_usec == 0)
		return 0;
	if (tv.tv_sec < (MAX_SCHEDULE_TIMEOUT / HZ - 1))
		*timeo_p = tv.tv_sec * HZ + DIV_ROUND_UP((unsigned long)tv.tv_usec, USEC_PER_SEC / HZ);
	return 0;
}

static bool sock_needs_netstamp(const struct sock *sk)
{
	switch (sk->sk_family) {
	case AF_UNSPEC:
	case AF_UNIX:
		return false;
	default:
		return true;
	}
}

static void sock_disable_timestamp(struct sock *sk, unsigned long flags)
{
	if (sk->sk_flags & flags) {
		sk->sk_flags &= ~flags;
		if (sock_needs_netstamp(sk) &&
		    !(sk->sk_flags & SK_FLAGS_TIMESTAMP))
			net_disable_timestamp();
	}
}


int __sock_queue_rcv_skb(struct sock *sk, struct sk_buff *skb)
{
	unsigned long flags;
	struct sk_buff_head *list = &sk->sk_receive_queue;

	if (atomic_read(&sk->sk_rmem_alloc) >= sk->sk_rcvbuf) {
		atomic_inc(&sk->sk_drops);
		trace_sock_rcvqueue_full(sk, skb);
		return -ENOMEM;
	}

	if (!sk_rmem_schedule(sk, skb, skb->truesize)) {
		atomic_inc(&sk->sk_drops);
		return -ENOBUFS;
	}

	skb->dev = NULL;
	skb_set_owner_r(skb, sk);

	/* we escape from rcu protected region, make sure we dont leak
	 * a norefcounted dst
	 */
	skb_dst_force(skb);

	spin_lock_irqsave(&list->lock, flags);
	sock_skb_set_dropcount(sk, skb);
	__skb_queue_tail(list, skb);
	spin_unlock_irqrestore(&list->lock, flags);

	if (!sock_flag(sk, SOCK_DEAD))
		sk->sk_data_ready(sk);
	return 0;
}
EXPORT_SYMBOL(__sock_queue_rcv_skb);

int sock_queue_rcv_skb(struct sock *sk, struct sk_buff *skb)
{
	int err;

	err = sk_filter(sk, skb);
	if (err)
		return err;

	return __sock_queue_rcv_skb(sk, skb);
}
EXPORT_SYMBOL(sock_queue_rcv_skb);

int __sk_receive_skb(struct sock *sk, struct sk_buff *skb,
		     const int nested, unsigned int trim_cap, bool refcounted)
{
	int rc = NET_RX_SUCCESS;

	if (sk_filter_trim_cap(sk, skb, trim_cap))
		goto discard_and_relse;

	skb->dev = NULL;

	if (sk_rcvqueues_full(sk, sk->sk_rcvbuf)) {
		atomic_inc(&sk->sk_drops);
		goto discard_and_relse;
	}
	if (nested)
		bh_lock_sock_nested(sk);
	else
		bh_lock_sock(sk);
	if (!sock_owned_by_user(sk)) {
		/*
		 * trylock + unlock semantics:
		 */
		mutex_acquire(&sk->sk_lock.dep_map, 0, 1, _RET_IP_);

		rc = sk_backlog_rcv(sk, skb);

		mutex_release(&sk->sk_lock.dep_map, _RET_IP_);
	} else if (sk_add_backlog(sk, skb, READ_ONCE(sk->sk_rcvbuf))) {
		bh_unlock_sock(sk);
		atomic_inc(&sk->sk_drops);
		goto discard_and_relse;
	}

	bh_unlock_sock(sk);
out:
	if (refcounted)
		sock_put(sk);
	return rc;
discard_and_relse:
	kfree_skb(skb);
	goto out;
}
EXPORT_SYMBOL(__sk_receive_skb);

INDIRECT_CALLABLE_DECLARE(struct dst_entry *ip6_dst_check(struct dst_entry *,
							  u32));
INDIRECT_CALLABLE_DECLARE(struct dst_entry *ipv4_dst_check(struct dst_entry *,
							   u32));
struct dst_entry *__sk_dst_check(struct sock *sk, u32 cookie)
{
	struct dst_entry *dst = __sk_dst_get(sk);

	if (dst && dst->obsolete &&
	    INDIRECT_CALL_INET(dst->ops->check, ip6_dst_check, ipv4_dst_check,
			       dst, cookie) == NULL) {
		sk_tx_queue_clear(sk);
		sk->sk_dst_pending_confirm = 0;
		RCU_INIT_POINTER(sk->sk_dst_cache, NULL);
		dst_release(dst);
		return NULL;
	}

	return dst;
}
EXPORT_SYMBOL(__sk_dst_check);

struct dst_entry *sk_dst_check(struct sock *sk, u32 cookie)
{
	struct dst_entry *dst = sk_dst_get(sk);

	if (dst && dst->obsolete &&
	    INDIRECT_CALL_INET(dst->ops->check, ip6_dst_check, ipv4_dst_check,
			       dst, cookie) == NULL) {
		sk_dst_reset(sk);
		dst_release(dst);
		return NULL;
	}

	return dst;
}
EXPORT_SYMBOL(sk_dst_check);

static int sock_bindtoindex_locked(struct sock *sk, int ifindex)
{
	int ret = -ENOPROTOOPT;
#ifdef CONFIG_NETDEVICES
	struct net *net = sock_net(sk);

	/* Sorry... */
	ret = -EPERM;
	if (sk->sk_bound_dev_if && !ns_capable(net->user_ns, CAP_NET_RAW))
		goto out;

	ret = -EINVAL;
	if (ifindex < 0)
		goto out;

	sk->sk_bound_dev_if = ifindex;
	if (sk->sk_prot->rehash)
		sk->sk_prot->rehash(sk);
	sk_dst_reset(sk);

	ret = 0;

out:
#endif

	return ret;
}

int sock_bindtoindex(struct sock *sk, int ifindex, bool lock_sk)
{
	int ret;

	if (lock_sk)
		lock_sock(sk);
	ret = sock_bindtoindex_locked(sk, ifindex);
	if (lock_sk)
		release_sock(sk);

	return ret;
}
EXPORT_SYMBOL(sock_bindtoindex);

static int sock_setbindtodevice(struct sock *sk, sockptr_t optval, int optlen)
{
	int ret = -ENOPROTOOPT;
#ifdef CONFIG_NETDEVICES
	struct net *net = sock_net(sk);
	char devname[IFNAMSIZ];
	int index;

	ret = -EINVAL;
	if (optlen < 0)
		goto out;

	/* Bind this socket to a particular device like "eth0",
	 * as specified in the passed interface name. If the
	 * name is "" or the option length is zero the socket
	 * is not bound.
	 */
	if (optlen > IFNAMSIZ - 1)
		optlen = IFNAMSIZ - 1;
	memset(devname, 0, sizeof(devname));

	ret = -EFAULT;
	if (copy_from_sockptr(devname, optval, optlen))
		goto out;

	index = 0;
	if (devname[0] != '\0') {
		struct net_device *dev;

		rcu_read_lock();
		dev = dev_get_by_name_rcu(net, devname);
		if (dev)
			index = dev->ifindex;
		rcu_read_unlock();
		ret = -ENODEV;
		if (!dev)
			goto out;
	}

	return sock_bindtoindex(sk, index, true);
out:
#endif

	return ret;
}

static int sock_getbindtodevice(struct sock *sk, char __user *optval,
				int __user *optlen, int len)
{
	int ret = -ENOPROTOOPT;
#ifdef CONFIG_NETDEVICES
	struct net *net = sock_net(sk);
	char devname[IFNAMSIZ];

	if (sk->sk_bound_dev_if == 0) {
		len = 0;
		goto zero;
	}

	ret = -EINVAL;
	if (len < IFNAMSIZ)
		goto out;

	ret = netdev_get_name(net, devname, sk->sk_bound_dev_if);
	if (ret)
		goto out;

	len = strlen(devname) + 1;

	ret = -EFAULT;
	if (copy_to_user(optval, devname, len))
		goto out;

zero:
	ret = -EFAULT;
	if (put_user(len, optlen))
		goto out;

	ret = 0;

out:
#endif

	return ret;
}

bool sk_mc_loop(struct sock *sk)
{
	if (dev_recursion_level())
		return false;
	if (!sk)
		return true;
	switch (sk->sk_family) {
	case AF_INET:
		return inet_sk(sk)->mc_loop;
#if IS_ENABLED(CONFIG_IPV6)
	case AF_INET6:
		return inet6_sk(sk)->mc_loop;
#endif
	}
	WARN_ON_ONCE(1);
	return true;
}
EXPORT_SYMBOL(sk_mc_loop);

void sock_set_reuseaddr(struct sock *sk)
{
	lock_sock(sk);
	sk->sk_reuse = SK_CAN_REUSE;
	release_sock(sk);
}
EXPORT_SYMBOL(sock_set_reuseaddr);

void sock_set_reuseport(struct sock *sk)
{
	lock_sock(sk);
	sk->sk_reuseport = true;
	release_sock(sk);
}
EXPORT_SYMBOL(sock_set_reuseport);

void sock_no_linger(struct sock *sk)
{
	lock_sock(sk);
	sk->sk_lingertime = 0;
	sock_set_flag(sk, SOCK_LINGER);
	release_sock(sk);
}
EXPORT_SYMBOL(sock_no_linger);

void sock_set_priority(struct sock *sk, u32 priority)
{
	lock_sock(sk);
	sk->sk_priority = priority;
	release_sock(sk);
}
EXPORT_SYMBOL(sock_set_priority);

void sock_set_sndtimeo(struct sock *sk, s64 secs)
{
	lock_sock(sk);
	if (secs && secs < MAX_SCHEDULE_TIMEOUT / HZ - 1)
		sk->sk_sndtimeo = secs * HZ;
	else
		sk->sk_sndtimeo = MAX_SCHEDULE_TIMEOUT;
	release_sock(sk);
}
EXPORT_SYMBOL(sock_set_sndtimeo);

static void __sock_set_timestamps(struct sock *sk, bool val, bool new, bool ns)
{
	if (val)  {
		sock_valbool_flag(sk, SOCK_TSTAMP_NEW, new);
		sock_valbool_flag(sk, SOCK_RCVTSTAMPNS, ns);
		sock_set_flag(sk, SOCK_RCVTSTAMP);
		sock_enable_timestamp(sk, SOCK_TIMESTAMP);
	} else {
		sock_reset_flag(sk, SOCK_RCVTSTAMP);
		sock_reset_flag(sk, SOCK_RCVTSTAMPNS);
	}
}

void sock_enable_timestamps(struct sock *sk)
{
	lock_sock(sk);
	__sock_set_timestamps(sk, true, false, true);
	release_sock(sk);
}
EXPORT_SYMBOL(sock_enable_timestamps);

void sock_set_timestamp(struct sock *sk, int optname, bool valbool)
{
	switch (optname) {
	case SO_TIMESTAMP_OLD:
		__sock_set_timestamps(sk, valbool, false, false);
		break;
	case SO_TIMESTAMP_NEW:
		__sock_set_timestamps(sk, valbool, true, false);
		break;
	case SO_TIMESTAMPNS_OLD:
		__sock_set_timestamps(sk, valbool, false, true);
		break;
	case SO_TIMESTAMPNS_NEW:
		__sock_set_timestamps(sk, valbool, true, true);
		break;
	}
}

static int sock_timestamping_bind_phc(struct sock *sk, int phc_index)
{
	struct net *net = sock_net(sk);
	struct net_device *dev = NULL;
	bool match = false;
	int *vclock_index;
	int i, num;

	if (sk->sk_bound_dev_if)
		dev = dev_get_by_index(net, sk->sk_bound_dev_if);

	if (!dev) {
		pr_err("%s: sock not bind to device\n", __func__);
		return -EOPNOTSUPP;
	}

	num = ethtool_get_phc_vclocks(dev, &vclock_index);
	for (i = 0; i < num; i++) {
		if (*(vclock_index + i) == phc_index) {
			match = true;
			break;
		}
	}

	if (num > 0)
		kfree(vclock_index);

	if (!match)
		return -EINVAL;

	sk->sk_bind_phc = phc_index;

	return 0;
}

int sock_set_timestamping(struct sock *sk, int optname,
			  struct so_timestamping timestamping)
{
	int val = timestamping.flags;
	int ret;

	if (val & ~SOF_TIMESTAMPING_MASK)
		return -EINVAL;

	if (val & SOF_TIMESTAMPING_OPT_ID &&
	    !(sk->sk_tsflags & SOF_TIMESTAMPING_OPT_ID)) {
		if (sk->sk_protocol == IPPROTO_TCP &&
		    sk->sk_type == SOCK_STREAM) {
			if ((1 << sk->sk_state) &
			    (TCPF_CLOSE | TCPF_LISTEN))
				return -EINVAL;
			sk->sk_tskey = tcp_sk(sk)->snd_una;
		} else {
			sk->sk_tskey = 0;
		}
	}

	if (val & SOF_TIMESTAMPING_OPT_STATS &&
	    !(val & SOF_TIMESTAMPING_OPT_TSONLY))
		return -EINVAL;

	if (val & SOF_TIMESTAMPING_BIND_PHC) {
		ret = sock_timestamping_bind_phc(sk, timestamping.bind_phc);
		if (ret)
			return ret;
	}

	sk->sk_tsflags = val;
	sock_valbool_flag(sk, SOCK_TSTAMP_NEW, optname == SO_TIMESTAMPING_NEW);

	if (val & SOF_TIMESTAMPING_RX_SOFTWARE)
		sock_enable_timestamp(sk,
				      SOCK_TIMESTAMPING_RX_SOFTWARE);
	else
		sock_disable_timestamp(sk,
				       (1UL << SOCK_TIMESTAMPING_RX_SOFTWARE));
	return 0;
}

void sock_set_keepalive(struct sock *sk)
{
	lock_sock(sk);
	if (sk->sk_prot->keepalive)
		sk->sk_prot->keepalive(sk, true);
	sock_valbool_flag(sk, SOCK_KEEPOPEN, true);
	release_sock(sk);
}
EXPORT_SYMBOL(sock_set_keepalive);

static void __sock_set_rcvbuf(struct sock *sk, int val)
{
	/* Ensure val * 2 fits into an int, to prevent max_t() from treating it
	 * as a negative value.
	 */
	val = min_t(int, val, INT_MAX / 2);
	sk->sk_userlocks |= SOCK_RCVBUF_LOCK;

	/* We double it on the way in to account for "struct sk_buff" etc.
	 * overhead.   Applications assume that the SO_RCVBUF setting they make
	 * will allow that much actual data to be received on that socket.
	 *
	 * Applications are unaware that "struct sk_buff" and other overheads
	 * allocate from the receive buffer during socket buffer allocation.
	 *
	 * And after considering the possible alternatives, returning the value
	 * we actually used in getsockopt is the most desirable behavior.
	 */
	WRITE_ONCE(sk->sk_rcvbuf, max_t(int, val * 2, SOCK_MIN_RCVBUF));
}

void sock_set_rcvbuf(struct sock *sk, int val)
{
	lock_sock(sk);
	__sock_set_rcvbuf(sk, val);
	release_sock(sk);
}
EXPORT_SYMBOL(sock_set_rcvbuf);

static void __sock_set_mark(struct sock *sk, u32 val)
{
	if (val != sk->sk_mark) {
		sk->sk_mark = val;
		sk_dst_reset(sk);
	}
}

void sock_set_mark(struct sock *sk, u32 val)
{
	lock_sock(sk);
	__sock_set_mark(sk, val);
	release_sock(sk);
}
EXPORT_SYMBOL(sock_set_mark);

static void sock_release_reserved_memory(struct sock *sk, int bytes)
{
	/* Round down bytes to multiple of pages */
	bytes &= ~(SK_MEM_QUANTUM - 1);

	WARN_ON(bytes > sk->sk_reserved_mem);
	sk->sk_reserved_mem -= bytes;
	sk_mem_reclaim(sk);
}

static int sock_reserve_memory(struct sock *sk, int bytes)
{
	long allocated;
	bool charged;
	int pages;

	if (!mem_cgroup_sockets_enabled || !sk->sk_memcg || !sk_has_account(sk))
		return -EOPNOTSUPP;

	if (!bytes)
		return 0;

	pages = sk_mem_pages(bytes);

	/* pre-charge to memcg */
	charged = mem_cgroup_charge_skmem(sk->sk_memcg, pages,
					  GFP_KERNEL | __GFP_RETRY_MAYFAIL);
	if (!charged)
		return -ENOMEM;

	/* pre-charge to forward_alloc */
	allocated = sk_memory_allocated_add(sk, pages);
	/* If the system goes into memory pressure with this
	 * precharge, give up and return error.
	 */
	if (allocated > sk_prot_mem_limits(sk, 1)) {
		sk_memory_allocated_sub(sk, pages);
		mem_cgroup_uncharge_skmem(sk->sk_memcg, pages);
		return -ENOMEM;
	}
	sk->sk_forward_alloc += pages << SK_MEM_QUANTUM_SHIFT;

	sk->sk_reserved_mem += pages << SK_MEM_QUANTUM_SHIFT;

	return 0;
}

/*
 *	This is meant for all protocols to use and covers goings on
 *	at the socket level. Everything here is generic.
 */

int sock_setsockopt(struct socket *sock, int level, int optname,
		    sockptr_t optval, unsigned int optlen)
{
	struct so_timestamping timestamping;
	struct sock_txtime sk_txtime;
	struct sock *sk = sock->sk;
	int val;
	int valbool;
	struct linger ling;
	int ret = 0;

	/*
	 *	Options without arguments
	 */

	if (optname == SO_BINDTODEVICE)
		return sock_setbindtodevice(sk, optval, optlen);

	if (optlen < sizeof(int))
		return -EINVAL;

	if (copy_from_sockptr(&val, optval, sizeof(val)))
		return -EFAULT;

	valbool = val ? 1 : 0;

	lock_sock(sk);

	switch (optname) {
	case SO_DEBUG:
		if (val && !capable(CAP_NET_ADMIN))
			ret = -EACCES;
		else
			sock_valbool_flag(sk, SOCK_DBG, valbool);
		break;
	case SO_REUSEADDR:
		sk->sk_reuse = (valbool ? SK_CAN_REUSE : SK_NO_REUSE);
		break;
	case SO_REUSEPORT:
		sk->sk_reuseport = valbool;
		break;
	case SO_TYPE:
	case SO_PROTOCOL:
	case SO_DOMAIN:
	case SO_ERROR:
		ret = -ENOPROTOOPT;
		break;
	case SO_DONTROUTE:
		sock_valbool_flag(sk, SOCK_LOCALROUTE, valbool);
		sk_dst_reset(sk);
		break;
	case SO_BROADCAST:
		sock_valbool_flag(sk, SOCK_BROADCAST, valbool);
		break;
	case SO_SNDBUF:
		/* Don't error on this BSD doesn't and if you think
		 * about it this is right. Otherwise apps have to
		 * play 'guess the biggest size' games. RCVBUF/SNDBUF
		 * are treated in BSD as hints
		 */
		val = min_t(u32, val, sysctl_wmem_max);
set_sndbuf:
		/* Ensure val * 2 fits into an int, to prevent max_t()
		 * from treating it as a negative value.
		 */
		val = min_t(int, val, INT_MAX / 2);
		sk->sk_userlocks |= SOCK_SNDBUF_LOCK;
		WRITE_ONCE(sk->sk_sndbuf,
			   max_t(int, val * 2, SOCK_MIN_SNDBUF));
		/* Wake up sending tasks if we upped the value. */
		sk->sk_write_space(sk);
		break;

	case SO_SNDBUFFORCE:
		if (!capable(CAP_NET_ADMIN)) {
			ret = -EPERM;
			break;
		}

		/* No negative values (to prevent underflow, as val will be
		 * multiplied by 2).
		 */
		if (val < 0)
			val = 0;
		goto set_sndbuf;

	case SO_RCVBUF:
		/* Don't error on this BSD doesn't and if you think
		 * about it this is right. Otherwise apps have to
		 * play 'guess the biggest size' games. RCVBUF/SNDBUF
		 * are treated in BSD as hints
		 */
		__sock_set_rcvbuf(sk, min_t(u32, val, sysctl_rmem_max));
		break;

	case SO_RCVBUFFORCE:
		if (!capable(CAP_NET_ADMIN)) {
			ret = -EPERM;
			break;
		}

		/* No negative values (to prevent underflow, as val will be
		 * multiplied by 2).
		 */
		__sock_set_rcvbuf(sk, max(val, 0));
		break;

	case SO_KEEPALIVE:
		if (sk->sk_prot->keepalive)
			sk->sk_prot->keepalive(sk, valbool);
		sock_valbool_flag(sk, SOCK_KEEPOPEN, valbool);
		break;

	case SO_OOBINLINE:
		sock_valbool_flag(sk, SOCK_URGINLINE, valbool);
		break;

	case SO_NO_CHECK:
		sk->sk_no_check_tx = valbool;
		break;

	case SO_PRIORITY:
		if ((val >= 0 && val <= 6) ||
		    ns_capable(sock_net(sk)->user_ns, CAP_NET_ADMIN))
			sk->sk_priority = val;
		else
			ret = -EPERM;
		break;

	case SO_LINGER:
		if (optlen < sizeof(ling)) {
			ret = -EINVAL;	/* 1003.1g */
			break;
		}
		if (copy_from_sockptr(&ling, optval, sizeof(ling))) {
			ret = -EFAULT;
			break;
		}
		if (!ling.l_onoff)
			sock_reset_flag(sk, SOCK_LINGER);
		else {
#if (BITS_PER_LONG == 32)
			if ((unsigned int)ling.l_linger >= MAX_SCHEDULE_TIMEOUT/HZ)
				sk->sk_lingertime = MAX_SCHEDULE_TIMEOUT;
			else
#endif
				sk->sk_lingertime = (unsigned int)ling.l_linger * HZ;
			sock_set_flag(sk, SOCK_LINGER);
		}
		break;

	case SO_BSDCOMPAT:
		break;

	case SO_PASSCRED:
		if (valbool)
			set_bit(SOCK_PASSCRED, &sock->flags);
		else
			clear_bit(SOCK_PASSCRED, &sock->flags);
		break;

	case SO_TIMESTAMP_OLD:
	case SO_TIMESTAMP_NEW:
	case SO_TIMESTAMPNS_OLD:
	case SO_TIMESTAMPNS_NEW:
		sock_set_timestamp(sk, optname, valbool);
		break;

	case SO_TIMESTAMPING_NEW:
	case SO_TIMESTAMPING_OLD:
		if (optlen == sizeof(timestamping)) {
			if (copy_from_sockptr(&timestamping, optval,
					      sizeof(timestamping))) {
				ret = -EFAULT;
				break;
			}
		} else {
			memset(&timestamping, 0, sizeof(timestamping));
			timestamping.flags = val;
		}
		ret = sock_set_timestamping(sk, optname, timestamping);
		break;

	case SO_RCVLOWAT:
		if (val < 0)
			val = INT_MAX;
		if (sock->ops->set_rcvlowat)
			ret = sock->ops->set_rcvlowat(sk, val);
		else
			WRITE_ONCE(sk->sk_rcvlowat, val ? : 1);
		break;

	case SO_RCVTIMEO_OLD:
	case SO_RCVTIMEO_NEW:
		ret = sock_set_timeout(&sk->sk_rcvtimeo, optval,
				       optlen, optname == SO_RCVTIMEO_OLD);
		break;

	case SO_SNDTIMEO_OLD:
	case SO_SNDTIMEO_NEW:
		ret = sock_set_timeout(&sk->sk_sndtimeo, optval,
				       optlen, optname == SO_SNDTIMEO_OLD);
		break;

	case SO_ATTACH_FILTER: {
		struct sock_fprog fprog;

		ret = copy_bpf_fprog_from_user(&fprog, optval, optlen);
		if (!ret)
			ret = sk_attach_filter(&fprog, sk);
		break;
	}
	case SO_ATTACH_BPF:
		ret = -EINVAL;
		if (optlen == sizeof(u32)) {
			u32 ufd;

			ret = -EFAULT;
			if (copy_from_sockptr(&ufd, optval, sizeof(ufd)))
				break;

			ret = sk_attach_bpf(ufd, sk);
		}
		break;

	case SO_ATTACH_REUSEPORT_CBPF: {
		struct sock_fprog fprog;

		ret = copy_bpf_fprog_from_user(&fprog, optval, optlen);
		if (!ret)
			ret = sk_reuseport_attach_filter(&fprog, sk);
		break;
	}
	case SO_ATTACH_REUSEPORT_EBPF:
		ret = -EINVAL;
		if (optlen == sizeof(u32)) {
			u32 ufd;

			ret = -EFAULT;
			if (copy_from_sockptr(&ufd, optval, sizeof(ufd)))
				break;

			ret = sk_reuseport_attach_bpf(ufd, sk);
		}
		break;

	case SO_DETACH_REUSEPORT_BPF:
		ret = reuseport_detach_prog(sk);
		break;

	case SO_DETACH_FILTER:
		ret = sk_detach_filter(sk);
		break;

	case SO_LOCK_FILTER:
		if (sock_flag(sk, SOCK_FILTER_LOCKED) && !valbool)
			ret = -EPERM;
		else
			sock_valbool_flag(sk, SOCK_FILTER_LOCKED, valbool);
		break;

	case SO_PASSSEC:
		if (valbool)
			set_bit(SOCK_PASSSEC, &sock->flags);
		else
			clear_bit(SOCK_PASSSEC, &sock->flags);
		break;
	case SO_MARK:
		if (!ns_capable(sock_net(sk)->user_ns, CAP_NET_ADMIN)) {
			ret = -EPERM;
			break;
		}

		__sock_set_mark(sk, val);
		break;

	case SO_RXQ_OVFL:
		sock_valbool_flag(sk, SOCK_RXQ_OVFL, valbool);
		break;

	case SO_WIFI_STATUS:
		sock_valbool_flag(sk, SOCK_WIFI_STATUS, valbool);
		break;

	case SO_PEEK_OFF:
		if (sock->ops->set_peek_off)
			ret = sock->ops->set_peek_off(sk, val);
		else
			ret = -EOPNOTSUPP;
		break;

	case SO_NOFCS:
		sock_valbool_flag(sk, SOCK_NOFCS, valbool);
		break;

	case SO_SELECT_ERR_QUEUE:
		sock_valbool_flag(sk, SOCK_SELECT_ERR_QUEUE, valbool);
		break;

#ifdef CONFIG_NET_RX_BUSY_POLL
	case SO_BUSY_POLL:
		/* allow unprivileged users to decrease the value */
		if ((val > sk->sk_ll_usec) && !capable(CAP_NET_ADMIN))
			ret = -EPERM;
		else {
			if (val < 0)
				ret = -EINVAL;
			else
				WRITE_ONCE(sk->sk_ll_usec, val);
		}
		break;
	case SO_PREFER_BUSY_POLL:
		if (valbool && !capable(CAP_NET_ADMIN))
			ret = -EPERM;
		else
			WRITE_ONCE(sk->sk_prefer_busy_poll, valbool);
		break;
	case SO_BUSY_POLL_BUDGET:
		if (val > READ_ONCE(sk->sk_busy_poll_budget) && !capable(CAP_NET_ADMIN)) {
			ret = -EPERM;
		} else {
			if (val < 0 || val > U16_MAX)
				ret = -EINVAL;
			else
				WRITE_ONCE(sk->sk_busy_poll_budget, val);
		}
		break;
#endif

	case SO_MAX_PACING_RATE:
		{
		unsigned long ulval = (val == ~0U) ? ~0UL : (unsigned int)val;

		if (sizeof(ulval) != sizeof(val) &&
		    optlen >= sizeof(ulval) &&
		    copy_from_sockptr(&ulval, optval, sizeof(ulval))) {
			ret = -EFAULT;
			break;
		}
		if (ulval != ~0UL)
			cmpxchg(&sk->sk_pacing_status,
				SK_PACING_NONE,
				SK_PACING_NEEDED);
		sk->sk_max_pacing_rate = ulval;
		sk->sk_pacing_rate = min(sk->sk_pacing_rate, ulval);
		break;
		}
	case SO_INCOMING_CPU:
		WRITE_ONCE(sk->sk_incoming_cpu, val);
		break;

	case SO_CNX_ADVICE:
		if (val == 1)
			dst_negative_advice(sk);
		break;

	case SO_ZEROCOPY:
		if (sk->sk_family == PF_INET || sk->sk_family == PF_INET6) {
			if (!((sk->sk_type == SOCK_STREAM &&
			       sk->sk_protocol == IPPROTO_TCP) ||
			      (sk->sk_type == SOCK_DGRAM &&
			       sk->sk_protocol == IPPROTO_UDP)))
				ret = -ENOTSUPP;
		} else if (sk->sk_family != PF_RDS) {
			ret = -ENOTSUPP;
		}
		if (!ret) {
			if (val < 0 || val > 1)
				ret = -EINVAL;
			else
				sock_valbool_flag(sk, SOCK_ZEROCOPY, valbool);
		}
		break;

	case SO_TXTIME:
		if (optlen != sizeof(struct sock_txtime)) {
			ret = -EINVAL;
			break;
		} else if (copy_from_sockptr(&sk_txtime, optval,
			   sizeof(struct sock_txtime))) {
			ret = -EFAULT;
			break;
		} else if (sk_txtime.flags & ~SOF_TXTIME_FLAGS_MASK) {
			ret = -EINVAL;
			break;
		}
		/* CLOCK_MONOTONIC is only used by sch_fq, and this packet
		 * scheduler has enough safe guards.
		 */
		if (sk_txtime.clockid != CLOCK_MONOTONIC &&
		    !ns_capable(sock_net(sk)->user_ns, CAP_NET_ADMIN)) {
			ret = -EPERM;
			break;
		}
		sock_valbool_flag(sk, SOCK_TXTIME, true);
		sk->sk_clockid = sk_txtime.clockid;
		sk->sk_txtime_deadline_mode =
			!!(sk_txtime.flags & SOF_TXTIME_DEADLINE_MODE);
		sk->sk_txtime_report_errors =
			!!(sk_txtime.flags & SOF_TXTIME_REPORT_ERRORS);
		break;

	case SO_BINDTOIFINDEX:
		ret = sock_bindtoindex_locked(sk, val);
		break;

	case SO_BUF_LOCK:
		if (val & ~SOCK_BUF_LOCK_MASK) {
			ret = -EINVAL;
			break;
		}
		sk->sk_userlocks = val | (sk->sk_userlocks &
					  ~SOCK_BUF_LOCK_MASK);
		break;

<<<<<<< HEAD
=======
	case SO_RESERVE_MEM:
	{
		int delta;

		if (val < 0) {
			ret = -EINVAL;
			break;
		}

		delta = val - sk->sk_reserved_mem;
		if (delta < 0)
			sock_release_reserved_memory(sk, -delta);
		else
			ret = sock_reserve_memory(sk, delta);
		break;
	}

>>>>>>> df0cc57e
	default:
		ret = -ENOPROTOOPT;
		break;
	}
	release_sock(sk);
	return ret;
}
EXPORT_SYMBOL(sock_setsockopt);

static const struct cred *sk_get_peer_cred(struct sock *sk)
{
	const struct cred *cred;

	spin_lock(&sk->sk_peer_lock);
	cred = get_cred(sk->sk_peer_cred);
	spin_unlock(&sk->sk_peer_lock);

	return cred;
}

static void cred_to_ucred(struct pid *pid, const struct cred *cred,
			  struct ucred *ucred)
{
	ucred->pid = pid_vnr(pid);
	ucred->uid = ucred->gid = -1;
	if (cred) {
		struct user_namespace *current_ns = current_user_ns();

		ucred->uid = from_kuid_munged(current_ns, cred->euid);
		ucred->gid = from_kgid_munged(current_ns, cred->egid);
	}
}

static int groups_to_user(gid_t __user *dst, const struct group_info *src)
{
	struct user_namespace *user_ns = current_user_ns();
	int i;

	for (i = 0; i < src->ngroups; i++)
		if (put_user(from_kgid_munged(user_ns, src->gid[i]), dst + i))
			return -EFAULT;

	return 0;
}

int sock_getsockopt(struct socket *sock, int level, int optname,
		    char __user *optval, int __user *optlen)
{
	struct sock *sk = sock->sk;

	union {
		int val;
		u64 val64;
		unsigned long ulval;
		struct linger ling;
		struct old_timeval32 tm32;
		struct __kernel_old_timeval tm;
		struct  __kernel_sock_timeval stm;
		struct sock_txtime txtime;
		struct so_timestamping timestamping;
	} v;

	int lv = sizeof(int);
	int len;

	if (get_user(len, optlen))
		return -EFAULT;
	if (len < 0)
		return -EINVAL;

	memset(&v, 0, sizeof(v));

	switch (optname) {
	case SO_DEBUG:
		v.val = sock_flag(sk, SOCK_DBG);
		break;

	case SO_DONTROUTE:
		v.val = sock_flag(sk, SOCK_LOCALROUTE);
		break;

	case SO_BROADCAST:
		v.val = sock_flag(sk, SOCK_BROADCAST);
		break;

	case SO_SNDBUF:
		v.val = sk->sk_sndbuf;
		break;

	case SO_RCVBUF:
		v.val = sk->sk_rcvbuf;
		break;

	case SO_REUSEADDR:
		v.val = sk->sk_reuse;
		break;

	case SO_REUSEPORT:
		v.val = sk->sk_reuseport;
		break;

	case SO_KEEPALIVE:
		v.val = sock_flag(sk, SOCK_KEEPOPEN);
		break;

	case SO_TYPE:
		v.val = sk->sk_type;
		break;

	case SO_PROTOCOL:
		v.val = sk->sk_protocol;
		break;

	case SO_DOMAIN:
		v.val = sk->sk_family;
		break;

	case SO_ERROR:
		v.val = -sock_error(sk);
		if (v.val == 0)
			v.val = xchg(&sk->sk_err_soft, 0);
		break;

	case SO_OOBINLINE:
		v.val = sock_flag(sk, SOCK_URGINLINE);
		break;

	case SO_NO_CHECK:
		v.val = sk->sk_no_check_tx;
		break;

	case SO_PRIORITY:
		v.val = sk->sk_priority;
		break;

	case SO_LINGER:
		lv		= sizeof(v.ling);
		v.ling.l_onoff	= sock_flag(sk, SOCK_LINGER);
		v.ling.l_linger	= sk->sk_lingertime / HZ;
		break;

	case SO_BSDCOMPAT:
		break;

	case SO_TIMESTAMP_OLD:
		v.val = sock_flag(sk, SOCK_RCVTSTAMP) &&
				!sock_flag(sk, SOCK_TSTAMP_NEW) &&
				!sock_flag(sk, SOCK_RCVTSTAMPNS);
		break;

	case SO_TIMESTAMPNS_OLD:
		v.val = sock_flag(sk, SOCK_RCVTSTAMPNS) && !sock_flag(sk, SOCK_TSTAMP_NEW);
		break;

	case SO_TIMESTAMP_NEW:
		v.val = sock_flag(sk, SOCK_RCVTSTAMP) && sock_flag(sk, SOCK_TSTAMP_NEW);
		break;

	case SO_TIMESTAMPNS_NEW:
		v.val = sock_flag(sk, SOCK_RCVTSTAMPNS) && sock_flag(sk, SOCK_TSTAMP_NEW);
		break;

	case SO_TIMESTAMPING_OLD:
		lv = sizeof(v.timestamping);
		v.timestamping.flags = sk->sk_tsflags;
		v.timestamping.bind_phc = sk->sk_bind_phc;
		break;

	case SO_RCVTIMEO_OLD:
	case SO_RCVTIMEO_NEW:
		lv = sock_get_timeout(sk->sk_rcvtimeo, &v, SO_RCVTIMEO_OLD == optname);
		break;

	case SO_SNDTIMEO_OLD:
	case SO_SNDTIMEO_NEW:
		lv = sock_get_timeout(sk->sk_sndtimeo, &v, SO_SNDTIMEO_OLD == optname);
		break;

	case SO_RCVLOWAT:
		v.val = sk->sk_rcvlowat;
		break;

	case SO_SNDLOWAT:
		v.val = 1;
		break;

	case SO_PASSCRED:
		v.val = !!test_bit(SOCK_PASSCRED, &sock->flags);
		break;

	case SO_PEERCRED:
	{
		struct ucred peercred;
		if (len > sizeof(peercred))
			len = sizeof(peercred);

		spin_lock(&sk->sk_peer_lock);
		cred_to_ucred(sk->sk_peer_pid, sk->sk_peer_cred, &peercred);
		spin_unlock(&sk->sk_peer_lock);

		if (copy_to_user(optval, &peercred, len))
			return -EFAULT;
		goto lenout;
	}

	case SO_PEERGROUPS:
	{
		const struct cred *cred;
		int ret, n;

		cred = sk_get_peer_cred(sk);
		if (!cred)
			return -ENODATA;

		n = cred->group_info->ngroups;
		if (len < n * sizeof(gid_t)) {
			len = n * sizeof(gid_t);
			put_cred(cred);
			return put_user(len, optlen) ? -EFAULT : -ERANGE;
		}
		len = n * sizeof(gid_t);

		ret = groups_to_user((gid_t __user *)optval, cred->group_info);
		put_cred(cred);
		if (ret)
			return ret;
		goto lenout;
	}

	case SO_PEERNAME:
	{
		char address[128];

		lv = sock->ops->getname(sock, (struct sockaddr *)address, 2);
		if (lv < 0)
			return -ENOTCONN;
		if (lv < len)
			return -EINVAL;
		if (copy_to_user(optval, address, len))
			return -EFAULT;
		goto lenout;
	}

	/* Dubious BSD thing... Probably nobody even uses it, but
	 * the UNIX standard wants it for whatever reason... -DaveM
	 */
	case SO_ACCEPTCONN:
		v.val = sk->sk_state == TCP_LISTEN;
		break;

	case SO_PASSSEC:
		v.val = !!test_bit(SOCK_PASSSEC, &sock->flags);
		break;

	case SO_PEERSEC:
		return security_socket_getpeersec_stream(sock, optval, optlen, len);

	case SO_MARK:
		v.val = sk->sk_mark;
		break;

	case SO_RXQ_OVFL:
		v.val = sock_flag(sk, SOCK_RXQ_OVFL);
		break;

	case SO_WIFI_STATUS:
		v.val = sock_flag(sk, SOCK_WIFI_STATUS);
		break;

	case SO_PEEK_OFF:
		if (!sock->ops->set_peek_off)
			return -EOPNOTSUPP;

		v.val = sk->sk_peek_off;
		break;
	case SO_NOFCS:
		v.val = sock_flag(sk, SOCK_NOFCS);
		break;

	case SO_BINDTODEVICE:
		return sock_getbindtodevice(sk, optval, optlen, len);

	case SO_GET_FILTER:
		len = sk_get_filter(sk, (struct sock_filter __user *)optval, len);
		if (len < 0)
			return len;

		goto lenout;

	case SO_LOCK_FILTER:
		v.val = sock_flag(sk, SOCK_FILTER_LOCKED);
		break;

	case SO_BPF_EXTENSIONS:
		v.val = bpf_tell_extensions();
		break;

	case SO_SELECT_ERR_QUEUE:
		v.val = sock_flag(sk, SOCK_SELECT_ERR_QUEUE);
		break;

#ifdef CONFIG_NET_RX_BUSY_POLL
	case SO_BUSY_POLL:
		v.val = sk->sk_ll_usec;
		break;
	case SO_PREFER_BUSY_POLL:
		v.val = READ_ONCE(sk->sk_prefer_busy_poll);
		break;
#endif

	case SO_MAX_PACING_RATE:
		if (sizeof(v.ulval) != sizeof(v.val) && len >= sizeof(v.ulval)) {
			lv = sizeof(v.ulval);
			v.ulval = sk->sk_max_pacing_rate;
		} else {
			/* 32bit version */
			v.val = min_t(unsigned long, sk->sk_max_pacing_rate, ~0U);
		}
		break;

	case SO_INCOMING_CPU:
		v.val = READ_ONCE(sk->sk_incoming_cpu);
		break;

	case SO_MEMINFO:
	{
		u32 meminfo[SK_MEMINFO_VARS];

		sk_get_meminfo(sk, meminfo);

		len = min_t(unsigned int, len, sizeof(meminfo));
		if (copy_to_user(optval, &meminfo, len))
			return -EFAULT;

		goto lenout;
	}

#ifdef CONFIG_NET_RX_BUSY_POLL
	case SO_INCOMING_NAPI_ID:
		v.val = READ_ONCE(sk->sk_napi_id);

		/* aggregate non-NAPI IDs down to 0 */
		if (v.val < MIN_NAPI_ID)
			v.val = 0;

		break;
#endif

	case SO_COOKIE:
		lv = sizeof(u64);
		if (len < lv)
			return -EINVAL;
		v.val64 = sock_gen_cookie(sk);
		break;

	case SO_ZEROCOPY:
		v.val = sock_flag(sk, SOCK_ZEROCOPY);
		break;

	case SO_TXTIME:
		lv = sizeof(v.txtime);
		v.txtime.clockid = sk->sk_clockid;
		v.txtime.flags |= sk->sk_txtime_deadline_mode ?
				  SOF_TXTIME_DEADLINE_MODE : 0;
		v.txtime.flags |= sk->sk_txtime_report_errors ?
				  SOF_TXTIME_REPORT_ERRORS : 0;
		break;

	case SO_BINDTOIFINDEX:
		v.val = sk->sk_bound_dev_if;
		break;

	case SO_NETNS_COOKIE:
		lv = sizeof(u64);
		if (len != lv)
			return -EINVAL;
		v.val64 = sock_net(sk)->net_cookie;
		break;

	case SO_BUF_LOCK:
		v.val = sk->sk_userlocks & SOCK_BUF_LOCK_MASK;
		break;

<<<<<<< HEAD
=======
	case SO_RESERVE_MEM:
		v.val = sk->sk_reserved_mem;
		break;

>>>>>>> df0cc57e
	default:
		/* We implement the SO_SNDLOWAT etc to not be settable
		 * (1003.1g 7).
		 */
		return -ENOPROTOOPT;
	}

	if (len > lv)
		len = lv;
	if (copy_to_user(optval, &v, len))
		return -EFAULT;
lenout:
	if (put_user(len, optlen))
		return -EFAULT;
	return 0;
}

/*
 * Initialize an sk_lock.
 *
 * (We also register the sk_lock with the lock validator.)
 */
static inline void sock_lock_init(struct sock *sk)
{
	if (sk->sk_kern_sock)
		sock_lock_init_class_and_name(
			sk,
			af_family_kern_slock_key_strings[sk->sk_family],
			af_family_kern_slock_keys + sk->sk_family,
			af_family_kern_key_strings[sk->sk_family],
			af_family_kern_keys + sk->sk_family);
	else
		sock_lock_init_class_and_name(
			sk,
			af_family_slock_key_strings[sk->sk_family],
			af_family_slock_keys + sk->sk_family,
			af_family_key_strings[sk->sk_family],
			af_family_keys + sk->sk_family);
}

/*
 * Copy all fields from osk to nsk but nsk->sk_refcnt must not change yet,
 * even temporarly, because of RCU lookups. sk_node should also be left as is.
 * We must not copy fields between sk_dontcopy_begin and sk_dontcopy_end
 */
static void sock_copy(struct sock *nsk, const struct sock *osk)
{
	const struct proto *prot = READ_ONCE(osk->sk_prot);
#ifdef CONFIG_SECURITY_NETWORK
	void *sptr = nsk->sk_security;
#endif

	/* If we move sk_tx_queue_mapping out of the private section,
	 * we must check if sk_tx_queue_clear() is called after
	 * sock_copy() in sk_clone_lock().
	 */
	BUILD_BUG_ON(offsetof(struct sock, sk_tx_queue_mapping) <
		     offsetof(struct sock, sk_dontcopy_begin) ||
		     offsetof(struct sock, sk_tx_queue_mapping) >=
		     offsetof(struct sock, sk_dontcopy_end));

	memcpy(nsk, osk, offsetof(struct sock, sk_dontcopy_begin));

	memcpy(&nsk->sk_dontcopy_end, &osk->sk_dontcopy_end,
	       prot->obj_size - offsetof(struct sock, sk_dontcopy_end));

#ifdef CONFIG_SECURITY_NETWORK
	nsk->sk_security = sptr;
	security_sk_clone(osk, nsk);
#endif
}

static struct sock *sk_prot_alloc(struct proto *prot, gfp_t priority,
		int family)
{
	struct sock *sk;
	struct kmem_cache *slab;

	slab = prot->slab;
	if (slab != NULL) {
		sk = kmem_cache_alloc(slab, priority & ~__GFP_ZERO);
		if (!sk)
			return sk;
		if (want_init_on_alloc(priority))
			sk_prot_clear_nulls(sk, prot->obj_size);
	} else
		sk = kmalloc(prot->obj_size, priority);

	if (sk != NULL) {
		if (security_sk_alloc(sk, family, priority))
			goto out_free;

		if (!try_module_get(prot->owner))
			goto out_free_sec;
	}

	return sk;

out_free_sec:
	security_sk_free(sk);
out_free:
	if (slab != NULL)
		kmem_cache_free(slab, sk);
	else
		kfree(sk);
	return NULL;
}

static void sk_prot_free(struct proto *prot, struct sock *sk)
{
	struct kmem_cache *slab;
	struct module *owner;

	owner = prot->owner;
	slab = prot->slab;

	cgroup_sk_free(&sk->sk_cgrp_data);
	mem_cgroup_sk_free(sk);
	security_sk_free(sk);
	if (slab != NULL)
		kmem_cache_free(slab, sk);
	else
		kfree(sk);
	module_put(owner);
}

/**
 *	sk_alloc - All socket objects are allocated here
 *	@net: the applicable net namespace
 *	@family: protocol family
 *	@priority: for allocation (%GFP_KERNEL, %GFP_ATOMIC, etc)
 *	@prot: struct proto associated with this new sock instance
 *	@kern: is this to be a kernel socket?
 */
struct sock *sk_alloc(struct net *net, int family, gfp_t priority,
		      struct proto *prot, int kern)
{
	struct sock *sk;

	sk = sk_prot_alloc(prot, priority | __GFP_ZERO, family);
	if (sk) {
		sk->sk_family = family;
		/*
		 * See comment in struct sock definition to understand
		 * why we need sk_prot_creator -acme
		 */
		sk->sk_prot = sk->sk_prot_creator = prot;
		sk->sk_kern_sock = kern;
		sock_lock_init(sk);
		sk->sk_net_refcnt = kern ? 0 : 1;
		if (likely(sk->sk_net_refcnt)) {
			get_net(net);
			sock_inuse_add(net, 1);
		}

		sock_net_set(sk, net);
		refcount_set(&sk->sk_wmem_alloc, 1);

		mem_cgroup_sk_alloc(sk);
		cgroup_sk_alloc(&sk->sk_cgrp_data);
		sock_update_classid(&sk->sk_cgrp_data);
		sock_update_netprioidx(&sk->sk_cgrp_data);
		sk_tx_queue_clear(sk);
	}

	return sk;
}
EXPORT_SYMBOL(sk_alloc);

/* Sockets having SOCK_RCU_FREE will call this function after one RCU
 * grace period. This is the case for UDP sockets and TCP listeners.
 */
static void __sk_destruct(struct rcu_head *head)
{
	struct sock *sk = container_of(head, struct sock, sk_rcu);
	struct sk_filter *filter;

	if (sk->sk_destruct)
		sk->sk_destruct(sk);

	filter = rcu_dereference_check(sk->sk_filter,
				       refcount_read(&sk->sk_wmem_alloc) == 0);
	if (filter) {
		sk_filter_uncharge(sk, filter);
		RCU_INIT_POINTER(sk->sk_filter, NULL);
	}

	sock_disable_timestamp(sk, SK_FLAGS_TIMESTAMP);

#ifdef CONFIG_BPF_SYSCALL
	bpf_sk_storage_free(sk);
#endif

	if (atomic_read(&sk->sk_omem_alloc))
		pr_debug("%s: optmem leakage (%d bytes) detected\n",
			 __func__, atomic_read(&sk->sk_omem_alloc));

	if (sk->sk_frag.page) {
		put_page(sk->sk_frag.page);
		sk->sk_frag.page = NULL;
	}

	/* We do not need to acquire sk->sk_peer_lock, we are the last user. */
	put_cred(sk->sk_peer_cred);
	put_pid(sk->sk_peer_pid);

	if (likely(sk->sk_net_refcnt))
		put_net(sock_net(sk));
	sk_prot_free(sk->sk_prot_creator, sk);
}

void sk_destruct(struct sock *sk)
{
	bool use_call_rcu = sock_flag(sk, SOCK_RCU_FREE);

	if (rcu_access_pointer(sk->sk_reuseport_cb)) {
		reuseport_detach_sock(sk);
		use_call_rcu = true;
	}

	if (use_call_rcu)
		call_rcu(&sk->sk_rcu, __sk_destruct);
	else
		__sk_destruct(&sk->sk_rcu);
}

static void __sk_free(struct sock *sk)
{
	if (likely(sk->sk_net_refcnt))
		sock_inuse_add(sock_net(sk), -1);

	if (unlikely(sk->sk_net_refcnt && sock_diag_has_destroy_listeners(sk)))
		sock_diag_broadcast_destroy(sk);
	else
		sk_destruct(sk);
}

void sk_free(struct sock *sk)
{
	/*
	 * We subtract one from sk_wmem_alloc and can know if
	 * some packets are still in some tx queue.
	 * If not null, sock_wfree() will call __sk_free(sk) later
	 */
	if (refcount_dec_and_test(&sk->sk_wmem_alloc))
		__sk_free(sk);
}
EXPORT_SYMBOL(sk_free);

static void sk_init_common(struct sock *sk)
{
	skb_queue_head_init(&sk->sk_receive_queue);
	skb_queue_head_init(&sk->sk_write_queue);
	skb_queue_head_init(&sk->sk_error_queue);

	rwlock_init(&sk->sk_callback_lock);
	lockdep_set_class_and_name(&sk->sk_receive_queue.lock,
			af_rlock_keys + sk->sk_family,
			af_family_rlock_key_strings[sk->sk_family]);
	lockdep_set_class_and_name(&sk->sk_write_queue.lock,
			af_wlock_keys + sk->sk_family,
			af_family_wlock_key_strings[sk->sk_family]);
	lockdep_set_class_and_name(&sk->sk_error_queue.lock,
			af_elock_keys + sk->sk_family,
			af_family_elock_key_strings[sk->sk_family]);
	lockdep_set_class_and_name(&sk->sk_callback_lock,
			af_callback_keys + sk->sk_family,
			af_family_clock_key_strings[sk->sk_family]);
}

/**
 *	sk_clone_lock - clone a socket, and lock its clone
 *	@sk: the socket to clone
 *	@priority: for allocation (%GFP_KERNEL, %GFP_ATOMIC, etc)
 *
 *	Caller must unlock socket even in error path (bh_unlock_sock(newsk))
 */
struct sock *sk_clone_lock(const struct sock *sk, const gfp_t priority)
{
	struct proto *prot = READ_ONCE(sk->sk_prot);
	struct sk_filter *filter;
	bool is_charged = true;
	struct sock *newsk;

	newsk = sk_prot_alloc(prot, priority, sk->sk_family);
	if (!newsk)
		goto out;

	sock_copy(newsk, sk);

	newsk->sk_prot_creator = prot;

	/* SANITY */
	if (likely(newsk->sk_net_refcnt)) {
		get_net(sock_net(newsk));
		sock_inuse_add(sock_net(newsk), 1);
	}
	sk_node_init(&newsk->sk_node);
	sock_lock_init(newsk);
	bh_lock_sock(newsk);
	newsk->sk_backlog.head	= newsk->sk_backlog.tail = NULL;
	newsk->sk_backlog.len = 0;

	atomic_set(&newsk->sk_rmem_alloc, 0);

	/* sk_wmem_alloc set to one (see sk_free() and sock_wfree()) */
	refcount_set(&newsk->sk_wmem_alloc, 1);

	atomic_set(&newsk->sk_omem_alloc, 0);
	sk_init_common(newsk);

	newsk->sk_dst_cache	= NULL;
	newsk->sk_dst_pending_confirm = 0;
	newsk->sk_wmem_queued	= 0;
	newsk->sk_forward_alloc = 0;
	newsk->sk_reserved_mem  = 0;
	atomic_set(&newsk->sk_drops, 0);
	newsk->sk_send_head	= NULL;
	newsk->sk_userlocks	= sk->sk_userlocks & ~SOCK_BINDPORT_LOCK;
	atomic_set(&newsk->sk_zckey, 0);

	sock_reset_flag(newsk, SOCK_DONE);

	/* sk->sk_memcg will be populated at accept() time */
	newsk->sk_memcg = NULL;

	cgroup_sk_clone(&newsk->sk_cgrp_data);

	rcu_read_lock();
	filter = rcu_dereference(sk->sk_filter);
	if (filter != NULL)
		/* though it's an empty new sock, the charging may fail
		 * if sysctl_optmem_max was changed between creation of
		 * original socket and cloning
		 */
		is_charged = sk_filter_charge(newsk, filter);
	RCU_INIT_POINTER(newsk->sk_filter, filter);
	rcu_read_unlock();

	if (unlikely(!is_charged || xfrm_sk_clone_policy(newsk, sk))) {
		/* We need to make sure that we don't uncharge the new
		 * socket if we couldn't charge it in the first place
		 * as otherwise we uncharge the parent's filter.
		 */
		if (!is_charged)
			RCU_INIT_POINTER(newsk->sk_filter, NULL);
		sk_free_unlock_clone(newsk);
		newsk = NULL;
		goto out;
	}
	RCU_INIT_POINTER(newsk->sk_reuseport_cb, NULL);

	if (bpf_sk_storage_clone(sk, newsk)) {
		sk_free_unlock_clone(newsk);
		newsk = NULL;
		goto out;
	}

	/* Clear sk_user_data if parent had the pointer tagged
	 * as not suitable for copying when cloning.
	 */
	if (sk_user_data_is_nocopy(newsk))
		newsk->sk_user_data = NULL;

	newsk->sk_err	   = 0;
	newsk->sk_err_soft = 0;
	newsk->sk_priority = 0;
	newsk->sk_incoming_cpu = raw_smp_processor_id();

	/* Before updating sk_refcnt, we must commit prior changes to memory
	 * (Documentation/RCU/rculist_nulls.rst for details)
	 */
	smp_wmb();
	refcount_set(&newsk->sk_refcnt, 2);

	/* Increment the counter in the same struct proto as the master
	 * sock (sk_refcnt_debug_inc uses newsk->sk_prot->socks, that
	 * is the same as sk->sk_prot->socks, as this field was copied
	 * with memcpy).
	 *
	 * This _changes_ the previous behaviour, where
	 * tcp_create_openreq_child always was incrementing the
	 * equivalent to tcp_prot->socks (inet_sock_nr), so this have
	 * to be taken into account in all callers. -acme
	 */
	sk_refcnt_debug_inc(newsk);
	sk_set_socket(newsk, NULL);
	sk_tx_queue_clear(newsk);
	RCU_INIT_POINTER(newsk->sk_wq, NULL);

	if (newsk->sk_prot->sockets_allocated)
		sk_sockets_allocated_inc(newsk);

	if (sock_needs_netstamp(sk) && newsk->sk_flags & SK_FLAGS_TIMESTAMP)
		net_enable_timestamp();
out:
	return newsk;
}
EXPORT_SYMBOL_GPL(sk_clone_lock);

void sk_free_unlock_clone(struct sock *sk)
{
	/* It is still raw copy of parent, so invalidate
	 * destructor and make plain sk_free() */
	sk->sk_destruct = NULL;
	bh_unlock_sock(sk);
	sk_free(sk);
}
EXPORT_SYMBOL_GPL(sk_free_unlock_clone);

void sk_setup_caps(struct sock *sk, struct dst_entry *dst)
{
	u32 max_segs = 1;

	sk_dst_set(sk, dst);
	sk->sk_route_caps = dst->dev->features | sk->sk_route_forced_caps;
	if (sk->sk_route_caps & NETIF_F_GSO)
		sk->sk_route_caps |= NETIF_F_GSO_SOFTWARE;
	sk->sk_route_caps &= ~sk->sk_route_nocaps;
	if (sk_can_gso(sk)) {
		if (dst->header_len && !xfrm_dst_offload_ok(dst)) {
			sk->sk_route_caps &= ~NETIF_F_GSO_MASK;
		} else {
			sk->sk_route_caps |= NETIF_F_SG | NETIF_F_HW_CSUM;
			sk->sk_gso_max_size = dst->dev->gso_max_size;
			max_segs = max_t(u32, dst->dev->gso_max_segs, 1);
		}
	}
	sk->sk_gso_max_segs = max_segs;
}
EXPORT_SYMBOL_GPL(sk_setup_caps);

/*
 *	Simple resource managers for sockets.
 */


/*
 * Write buffer destructor automatically called from kfree_skb.
 */
void sock_wfree(struct sk_buff *skb)
{
	struct sock *sk = skb->sk;
	unsigned int len = skb->truesize;

	if (!sock_flag(sk, SOCK_USE_WRITE_QUEUE)) {
		/*
		 * Keep a reference on sk_wmem_alloc, this will be released
		 * after sk_write_space() call
		 */
		WARN_ON(refcount_sub_and_test(len - 1, &sk->sk_wmem_alloc));
		sk->sk_write_space(sk);
		len = 1;
	}
	/*
	 * if sk_wmem_alloc reaches 0, we must finish what sk_free()
	 * could not do because of in-flight packets
	 */
	if (refcount_sub_and_test(len, &sk->sk_wmem_alloc))
		__sk_free(sk);
}
EXPORT_SYMBOL(sock_wfree);

/* This variant of sock_wfree() is used by TCP,
 * since it sets SOCK_USE_WRITE_QUEUE.
 */
void __sock_wfree(struct sk_buff *skb)
{
	struct sock *sk = skb->sk;

	if (refcount_sub_and_test(skb->truesize, &sk->sk_wmem_alloc))
		__sk_free(sk);
}

void skb_set_owner_w(struct sk_buff *skb, struct sock *sk)
{
	skb_orphan(skb);
	skb->sk = sk;
#ifdef CONFIG_INET
	if (unlikely(!sk_fullsock(sk))) {
		skb->destructor = sock_edemux;
		sock_hold(sk);
		return;
	}
#endif
	skb->destructor = sock_wfree;
	skb_set_hash_from_sk(skb, sk);
	/*
	 * We used to take a refcount on sk, but following operation
	 * is enough to guarantee sk_free() wont free this sock until
	 * all in-flight packets are completed
	 */
	refcount_add(skb->truesize, &sk->sk_wmem_alloc);
}
EXPORT_SYMBOL(skb_set_owner_w);

static bool can_skb_orphan_partial(const struct sk_buff *skb)
{
#ifdef CONFIG_TLS_DEVICE
	/* Drivers depend on in-order delivery for crypto offload,
	 * partial orphan breaks out-of-order-OK logic.
	 */
	if (skb->decrypted)
		return false;
#endif
	return (skb->destructor == sock_wfree ||
		(IS_ENABLED(CONFIG_INET) && skb->destructor == tcp_wfree));
}

/* This helper is used by netem, as it can hold packets in its
 * delay queue. We want to allow the owner socket to send more
 * packets, as if they were already TX completed by a typical driver.
 * But we also want to keep skb->sk set because some packet schedulers
 * rely on it (sch_fq for example).
 */
void skb_orphan_partial(struct sk_buff *skb)
{
	if (skb_is_tcp_pure_ack(skb))
		return;

	if (can_skb_orphan_partial(skb) && skb_set_owner_sk_safe(skb, skb->sk))
		return;

	skb_orphan(skb);
}
EXPORT_SYMBOL(skb_orphan_partial);

/*
 * Read buffer destructor automatically called from kfree_skb.
 */
void sock_rfree(struct sk_buff *skb)
{
	struct sock *sk = skb->sk;
	unsigned int len = skb->truesize;

	atomic_sub(len, &sk->sk_rmem_alloc);
	sk_mem_uncharge(sk, len);
}
EXPORT_SYMBOL(sock_rfree);

/*
 * Buffer destructor for skbs that are not used directly in read or write
 * path, e.g. for error handler skbs. Automatically called from kfree_skb.
 */
void sock_efree(struct sk_buff *skb)
{
	sock_put(skb->sk);
}
EXPORT_SYMBOL(sock_efree);

/* Buffer destructor for prefetch/receive path where reference count may
 * not be held, e.g. for listen sockets.
 */
#ifdef CONFIG_INET
void sock_pfree(struct sk_buff *skb)
{
	if (sk_is_refcounted(skb->sk))
		sock_gen_put(skb->sk);
}
EXPORT_SYMBOL(sock_pfree);
#endif /* CONFIG_INET */

kuid_t sock_i_uid(struct sock *sk)
{
	kuid_t uid;

	read_lock_bh(&sk->sk_callback_lock);
	uid = sk->sk_socket ? SOCK_INODE(sk->sk_socket)->i_uid : GLOBAL_ROOT_UID;
	read_unlock_bh(&sk->sk_callback_lock);
	return uid;
}
EXPORT_SYMBOL(sock_i_uid);

unsigned long sock_i_ino(struct sock *sk)
{
	unsigned long ino;

	read_lock_bh(&sk->sk_callback_lock);
	ino = sk->sk_socket ? SOCK_INODE(sk->sk_socket)->i_ino : 0;
	read_unlock_bh(&sk->sk_callback_lock);
	return ino;
}
EXPORT_SYMBOL(sock_i_ino);

/*
 * Allocate a skb from the socket's send buffer.
 */
struct sk_buff *sock_wmalloc(struct sock *sk, unsigned long size, int force,
			     gfp_t priority)
{
	if (force ||
	    refcount_read(&sk->sk_wmem_alloc) < READ_ONCE(sk->sk_sndbuf)) {
		struct sk_buff *skb = alloc_skb(size, priority);

		if (skb) {
			skb_set_owner_w(skb, sk);
			return skb;
		}
	}
	return NULL;
}
EXPORT_SYMBOL(sock_wmalloc);

static void sock_ofree(struct sk_buff *skb)
{
	struct sock *sk = skb->sk;

	atomic_sub(skb->truesize, &sk->sk_omem_alloc);
}

struct sk_buff *sock_omalloc(struct sock *sk, unsigned long size,
			     gfp_t priority)
{
	struct sk_buff *skb;

	/* small safe race: SKB_TRUESIZE may differ from final skb->truesize */
	if (atomic_read(&sk->sk_omem_alloc) + SKB_TRUESIZE(size) >
	    sysctl_optmem_max)
		return NULL;

	skb = alloc_skb(size, priority);
	if (!skb)
		return NULL;

	atomic_add(skb->truesize, &sk->sk_omem_alloc);
	skb->sk = sk;
	skb->destructor = sock_ofree;
	return skb;
}

/*
 * Allocate a memory block from the socket's option memory buffer.
 */
void *sock_kmalloc(struct sock *sk, int size, gfp_t priority)
{
	if ((unsigned int)size <= sysctl_optmem_max &&
	    atomic_read(&sk->sk_omem_alloc) + size < sysctl_optmem_max) {
		void *mem;
		/* First do the add, to avoid the race if kmalloc
		 * might sleep.
		 */
		atomic_add(size, &sk->sk_omem_alloc);
		mem = kmalloc(size, priority);
		if (mem)
			return mem;
		atomic_sub(size, &sk->sk_omem_alloc);
	}
	return NULL;
}
EXPORT_SYMBOL(sock_kmalloc);

/* Free an option memory block. Note, we actually want the inline
 * here as this allows gcc to detect the nullify and fold away the
 * condition entirely.
 */
static inline void __sock_kfree_s(struct sock *sk, void *mem, int size,
				  const bool nullify)
{
	if (WARN_ON_ONCE(!mem))
		return;
	if (nullify)
		kfree_sensitive(mem);
	else
		kfree(mem);
	atomic_sub(size, &sk->sk_omem_alloc);
}

void sock_kfree_s(struct sock *sk, void *mem, int size)
{
	__sock_kfree_s(sk, mem, size, false);
}
EXPORT_SYMBOL(sock_kfree_s);

void sock_kzfree_s(struct sock *sk, void *mem, int size)
{
	__sock_kfree_s(sk, mem, size, true);
}
EXPORT_SYMBOL(sock_kzfree_s);

/* It is almost wait_for_tcp_memory minus release_sock/lock_sock.
   I think, these locks should be removed for datagram sockets.
 */
static long sock_wait_for_wmem(struct sock *sk, long timeo)
{
	DEFINE_WAIT(wait);

	sk_clear_bit(SOCKWQ_ASYNC_NOSPACE, sk);
	for (;;) {
		if (!timeo)
			break;
		if (signal_pending(current))
			break;
		set_bit(SOCK_NOSPACE, &sk->sk_socket->flags);
		prepare_to_wait(sk_sleep(sk), &wait, TASK_INTERRUPTIBLE);
		if (refcount_read(&sk->sk_wmem_alloc) < READ_ONCE(sk->sk_sndbuf))
			break;
		if (sk->sk_shutdown & SEND_SHUTDOWN)
			break;
		if (sk->sk_err)
			break;
		timeo = schedule_timeout(timeo);
	}
	finish_wait(sk_sleep(sk), &wait);
	return timeo;
}


/*
 *	Generic send/receive buffer handlers
 */

struct sk_buff *sock_alloc_send_pskb(struct sock *sk, unsigned long header_len,
				     unsigned long data_len, int noblock,
				     int *errcode, int max_page_order)
{
	struct sk_buff *skb;
	long timeo;
	int err;

	timeo = sock_sndtimeo(sk, noblock);
	for (;;) {
		err = sock_error(sk);
		if (err != 0)
			goto failure;

		err = -EPIPE;
		if (sk->sk_shutdown & SEND_SHUTDOWN)
			goto failure;

		if (sk_wmem_alloc_get(sk) < READ_ONCE(sk->sk_sndbuf))
			break;

		sk_set_bit(SOCKWQ_ASYNC_NOSPACE, sk);
		set_bit(SOCK_NOSPACE, &sk->sk_socket->flags);
		err = -EAGAIN;
		if (!timeo)
			goto failure;
		if (signal_pending(current))
			goto interrupted;
		timeo = sock_wait_for_wmem(sk, timeo);
	}
	skb = alloc_skb_with_frags(header_len, data_len, max_page_order,
				   errcode, sk->sk_allocation);
	if (skb)
		skb_set_owner_w(skb, sk);
	return skb;

interrupted:
	err = sock_intr_errno(timeo);
failure:
	*errcode = err;
	return NULL;
}
EXPORT_SYMBOL(sock_alloc_send_pskb);

struct sk_buff *sock_alloc_send_skb(struct sock *sk, unsigned long size,
				    int noblock, int *errcode)
{
	return sock_alloc_send_pskb(sk, size, 0, noblock, errcode, 0);
}
EXPORT_SYMBOL(sock_alloc_send_skb);

int __sock_cmsg_send(struct sock *sk, struct msghdr *msg, struct cmsghdr *cmsg,
		     struct sockcm_cookie *sockc)
{
	u32 tsflags;

	switch (cmsg->cmsg_type) {
	case SO_MARK:
		if (!ns_capable(sock_net(sk)->user_ns, CAP_NET_ADMIN))
			return -EPERM;
		if (cmsg->cmsg_len != CMSG_LEN(sizeof(u32)))
			return -EINVAL;
		sockc->mark = *(u32 *)CMSG_DATA(cmsg);
		break;
	case SO_TIMESTAMPING_OLD:
		if (cmsg->cmsg_len != CMSG_LEN(sizeof(u32)))
			return -EINVAL;

		tsflags = *(u32 *)CMSG_DATA(cmsg);
		if (tsflags & ~SOF_TIMESTAMPING_TX_RECORD_MASK)
			return -EINVAL;

		sockc->tsflags &= ~SOF_TIMESTAMPING_TX_RECORD_MASK;
		sockc->tsflags |= tsflags;
		break;
	case SCM_TXTIME:
		if (!sock_flag(sk, SOCK_TXTIME))
			return -EINVAL;
		if (cmsg->cmsg_len != CMSG_LEN(sizeof(u64)))
			return -EINVAL;
		sockc->transmit_time = get_unaligned((u64 *)CMSG_DATA(cmsg));
		break;
	/* SCM_RIGHTS and SCM_CREDENTIALS are semantically in SOL_UNIX. */
	case SCM_RIGHTS:
	case SCM_CREDENTIALS:
		break;
	default:
		return -EINVAL;
	}
	return 0;
}
EXPORT_SYMBOL(__sock_cmsg_send);

int sock_cmsg_send(struct sock *sk, struct msghdr *msg,
		   struct sockcm_cookie *sockc)
{
	struct cmsghdr *cmsg;
	int ret;

	for_each_cmsghdr(cmsg, msg) {
		if (!CMSG_OK(msg, cmsg))
			return -EINVAL;
		if (cmsg->cmsg_level != SOL_SOCKET)
			continue;
		ret = __sock_cmsg_send(sk, msg, cmsg, sockc);
		if (ret)
			return ret;
	}
	return 0;
}
EXPORT_SYMBOL(sock_cmsg_send);

static void sk_enter_memory_pressure(struct sock *sk)
{
	if (!sk->sk_prot->enter_memory_pressure)
		return;

	sk->sk_prot->enter_memory_pressure(sk);
}

static void sk_leave_memory_pressure(struct sock *sk)
{
	if (sk->sk_prot->leave_memory_pressure) {
		sk->sk_prot->leave_memory_pressure(sk);
	} else {
		unsigned long *memory_pressure = sk->sk_prot->memory_pressure;

		if (memory_pressure && READ_ONCE(*memory_pressure))
			WRITE_ONCE(*memory_pressure, 0);
	}
}

DEFINE_STATIC_KEY_FALSE(net_high_order_alloc_disable_key);

/**
 * skb_page_frag_refill - check that a page_frag contains enough room
 * @sz: minimum size of the fragment we want to get
 * @pfrag: pointer to page_frag
 * @gfp: priority for memory allocation
 *
 * Note: While this allocator tries to use high order pages, there is
 * no guarantee that allocations succeed. Therefore, @sz MUST be
 * less or equal than PAGE_SIZE.
 */
bool skb_page_frag_refill(unsigned int sz, struct page_frag *pfrag, gfp_t gfp)
{
	if (pfrag->page) {
		if (page_ref_count(pfrag->page) == 1) {
			pfrag->offset = 0;
			return true;
		}
		if (pfrag->offset + sz <= pfrag->size)
			return true;
		put_page(pfrag->page);
	}

	pfrag->offset = 0;
	if (SKB_FRAG_PAGE_ORDER &&
	    !static_branch_unlikely(&net_high_order_alloc_disable_key)) {
		/* Avoid direct reclaim but allow kswapd to wake */
		pfrag->page = alloc_pages((gfp & ~__GFP_DIRECT_RECLAIM) |
					  __GFP_COMP | __GFP_NOWARN |
					  __GFP_NORETRY,
					  SKB_FRAG_PAGE_ORDER);
		if (likely(pfrag->page)) {
			pfrag->size = PAGE_SIZE << SKB_FRAG_PAGE_ORDER;
			return true;
		}
	}
	pfrag->page = alloc_page(gfp);
	if (likely(pfrag->page)) {
		pfrag->size = PAGE_SIZE;
		return true;
	}
	return false;
}
EXPORT_SYMBOL(skb_page_frag_refill);

bool sk_page_frag_refill(struct sock *sk, struct page_frag *pfrag)
{
	if (likely(skb_page_frag_refill(32U, pfrag, sk->sk_allocation)))
		return true;

	sk_enter_memory_pressure(sk);
	sk_stream_moderate_sndbuf(sk);
	return false;
}
EXPORT_SYMBOL(sk_page_frag_refill);

void __lock_sock(struct sock *sk)
	__releases(&sk->sk_lock.slock)
	__acquires(&sk->sk_lock.slock)
{
	DEFINE_WAIT(wait);

	for (;;) {
		prepare_to_wait_exclusive(&sk->sk_lock.wq, &wait,
					TASK_UNINTERRUPTIBLE);
		spin_unlock_bh(&sk->sk_lock.slock);
		schedule();
		spin_lock_bh(&sk->sk_lock.slock);
		if (!sock_owned_by_user(sk))
			break;
	}
	finish_wait(&sk->sk_lock.wq, &wait);
}

void __release_sock(struct sock *sk)
	__releases(&sk->sk_lock.slock)
	__acquires(&sk->sk_lock.slock)
{
	struct sk_buff *skb, *next;

	while ((skb = sk->sk_backlog.head) != NULL) {
		sk->sk_backlog.head = sk->sk_backlog.tail = NULL;

		spin_unlock_bh(&sk->sk_lock.slock);

		do {
			next = skb->next;
			prefetch(next);
			WARN_ON_ONCE(skb_dst_is_noref(skb));
			skb_mark_not_on_list(skb);
			sk_backlog_rcv(sk, skb);

			cond_resched();

			skb = next;
		} while (skb != NULL);

		spin_lock_bh(&sk->sk_lock.slock);
	}

	/*
	 * Doing the zeroing here guarantee we can not loop forever
	 * while a wild producer attempts to flood us.
	 */
	sk->sk_backlog.len = 0;
}

void __sk_flush_backlog(struct sock *sk)
{
	spin_lock_bh(&sk->sk_lock.slock);
	__release_sock(sk);
	spin_unlock_bh(&sk->sk_lock.slock);
}

/**
 * sk_wait_data - wait for data to arrive at sk_receive_queue
 * @sk:    sock to wait on
 * @timeo: for how long
 * @skb:   last skb seen on sk_receive_queue
 *
 * Now socket state including sk->sk_err is changed only under lock,
 * hence we may omit checks after joining wait queue.
 * We check receive queue before schedule() only as optimization;
 * it is very likely that release_sock() added new data.
 */
int sk_wait_data(struct sock *sk, long *timeo, const struct sk_buff *skb)
{
	DEFINE_WAIT_FUNC(wait, woken_wake_function);
	int rc;

	add_wait_queue(sk_sleep(sk), &wait);
	sk_set_bit(SOCKWQ_ASYNC_WAITDATA, sk);
	rc = sk_wait_event(sk, timeo, skb_peek_tail(&sk->sk_receive_queue) != skb, &wait);
	sk_clear_bit(SOCKWQ_ASYNC_WAITDATA, sk);
	remove_wait_queue(sk_sleep(sk), &wait);
	return rc;
}
EXPORT_SYMBOL(sk_wait_data);

/**
 *	__sk_mem_raise_allocated - increase memory_allocated
 *	@sk: socket
 *	@size: memory size to allocate
 *	@amt: pages to allocate
 *	@kind: allocation type
 *
 *	Similar to __sk_mem_schedule(), but does not update sk_forward_alloc
 */
int __sk_mem_raise_allocated(struct sock *sk, int size, int amt, int kind)
{
	struct proto *prot = sk->sk_prot;
	long allocated = sk_memory_allocated_add(sk, amt);
	bool memcg_charge = mem_cgroup_sockets_enabled && sk->sk_memcg;
	bool charged = true;

	if (memcg_charge &&
	    !(charged = mem_cgroup_charge_skmem(sk->sk_memcg, amt,
						gfp_memcg_charge())))
		goto suppress_allocation;

	/* Under limit. */
	if (allocated <= sk_prot_mem_limits(sk, 0)) {
		sk_leave_memory_pressure(sk);
		return 1;
	}

	/* Under pressure. */
	if (allocated > sk_prot_mem_limits(sk, 1))
		sk_enter_memory_pressure(sk);

	/* Over hard limit. */
	if (allocated > sk_prot_mem_limits(sk, 2))
		goto suppress_allocation;

	/* guarantee minimum buffer size under pressure */
	if (kind == SK_MEM_RECV) {
		if (atomic_read(&sk->sk_rmem_alloc) < sk_get_rmem0(sk, prot))
			return 1;

	} else { /* SK_MEM_SEND */
		int wmem0 = sk_get_wmem0(sk, prot);

		if (sk->sk_type == SOCK_STREAM) {
			if (sk->sk_wmem_queued < wmem0)
				return 1;
		} else if (refcount_read(&sk->sk_wmem_alloc) < wmem0) {
				return 1;
		}
	}

	if (sk_has_memory_pressure(sk)) {
		u64 alloc;

		if (!sk_under_memory_pressure(sk))
			return 1;
		alloc = sk_sockets_allocated_read_positive(sk);
		if (sk_prot_mem_limits(sk, 2) > alloc *
		    sk_mem_pages(sk->sk_wmem_queued +
				 atomic_read(&sk->sk_rmem_alloc) +
				 sk->sk_forward_alloc))
			return 1;
	}

suppress_allocation:

	if (kind == SK_MEM_SEND && sk->sk_type == SOCK_STREAM) {
		sk_stream_moderate_sndbuf(sk);

		/* Fail only if socket is _under_ its sndbuf.
		 * In this case we cannot block, so that we have to fail.
		 */
		if (sk->sk_wmem_queued + size >= sk->sk_sndbuf) {
			/* Force charge with __GFP_NOFAIL */
			if (memcg_charge && !charged) {
				mem_cgroup_charge_skmem(sk->sk_memcg, amt,
					gfp_memcg_charge() | __GFP_NOFAIL);
			}
			return 1;
		}
	}

	if (kind == SK_MEM_SEND || (kind == SK_MEM_RECV && charged))
		trace_sock_exceed_buf_limit(sk, prot, allocated, kind);

	sk_memory_allocated_sub(sk, amt);

	if (memcg_charge && charged)
		mem_cgroup_uncharge_skmem(sk->sk_memcg, amt);

	return 0;
}
EXPORT_SYMBOL(__sk_mem_raise_allocated);

/**
 *	__sk_mem_schedule - increase sk_forward_alloc and memory_allocated
 *	@sk: socket
 *	@size: memory size to allocate
 *	@kind: allocation type
 *
 *	If kind is SK_MEM_SEND, it means wmem allocation. Otherwise it means
 *	rmem allocation. This function assumes that protocols which have
 *	memory_pressure use sk_wmem_queued as write buffer accounting.
 */
int __sk_mem_schedule(struct sock *sk, int size, int kind)
{
	int ret, amt = sk_mem_pages(size);

	sk->sk_forward_alloc += amt << SK_MEM_QUANTUM_SHIFT;
	ret = __sk_mem_raise_allocated(sk, size, amt, kind);
	if (!ret)
		sk->sk_forward_alloc -= amt << SK_MEM_QUANTUM_SHIFT;
	return ret;
}
EXPORT_SYMBOL(__sk_mem_schedule);

/**
 *	__sk_mem_reduce_allocated - reclaim memory_allocated
 *	@sk: socket
 *	@amount: number of quanta
 *
 *	Similar to __sk_mem_reclaim(), but does not update sk_forward_alloc
 */
void __sk_mem_reduce_allocated(struct sock *sk, int amount)
{
	sk_memory_allocated_sub(sk, amount);

	if (mem_cgroup_sockets_enabled && sk->sk_memcg)
		mem_cgroup_uncharge_skmem(sk->sk_memcg, amount);

	if (sk_under_memory_pressure(sk) &&
	    (sk_memory_allocated(sk) < sk_prot_mem_limits(sk, 0)))
		sk_leave_memory_pressure(sk);
}
EXPORT_SYMBOL(__sk_mem_reduce_allocated);

/**
 *	__sk_mem_reclaim - reclaim sk_forward_alloc and memory_allocated
 *	@sk: socket
 *	@amount: number of bytes (rounded down to a SK_MEM_QUANTUM multiple)
 */
void __sk_mem_reclaim(struct sock *sk, int amount)
{
	amount >>= SK_MEM_QUANTUM_SHIFT;
	sk->sk_forward_alloc -= amount << SK_MEM_QUANTUM_SHIFT;
	__sk_mem_reduce_allocated(sk, amount);
}
EXPORT_SYMBOL(__sk_mem_reclaim);

int sk_set_peek_off(struct sock *sk, int val)
{
	sk->sk_peek_off = val;
	return 0;
}
EXPORT_SYMBOL_GPL(sk_set_peek_off);

/*
 * Set of default routines for initialising struct proto_ops when
 * the protocol does not support a particular function. In certain
 * cases where it makes no sense for a protocol to have a "do nothing"
 * function, some default processing is provided.
 */

int sock_no_bind(struct socket *sock, struct sockaddr *saddr, int len)
{
	return -EOPNOTSUPP;
}
EXPORT_SYMBOL(sock_no_bind);

int sock_no_connect(struct socket *sock, struct sockaddr *saddr,
		    int len, int flags)
{
	return -EOPNOTSUPP;
}
EXPORT_SYMBOL(sock_no_connect);

int sock_no_socketpair(struct socket *sock1, struct socket *sock2)
{
	return -EOPNOTSUPP;
}
EXPORT_SYMBOL(sock_no_socketpair);

int sock_no_accept(struct socket *sock, struct socket *newsock, int flags,
		   bool kern)
{
	return -EOPNOTSUPP;
}
EXPORT_SYMBOL(sock_no_accept);

int sock_no_getname(struct socket *sock, struct sockaddr *saddr,
		    int peer)
{
	return -EOPNOTSUPP;
}
EXPORT_SYMBOL(sock_no_getname);

int sock_no_ioctl(struct socket *sock, unsigned int cmd, unsigned long arg)
{
	return -EOPNOTSUPP;
}
EXPORT_SYMBOL(sock_no_ioctl);

int sock_no_listen(struct socket *sock, int backlog)
{
	return -EOPNOTSUPP;
}
EXPORT_SYMBOL(sock_no_listen);

int sock_no_shutdown(struct socket *sock, int how)
{
	return -EOPNOTSUPP;
}
EXPORT_SYMBOL(sock_no_shutdown);

int sock_no_sendmsg(struct socket *sock, struct msghdr *m, size_t len)
{
	return -EOPNOTSUPP;
}
EXPORT_SYMBOL(sock_no_sendmsg);

int sock_no_sendmsg_locked(struct sock *sk, struct msghdr *m, size_t len)
{
	return -EOPNOTSUPP;
}
EXPORT_SYMBOL(sock_no_sendmsg_locked);

int sock_no_recvmsg(struct socket *sock, struct msghdr *m, size_t len,
		    int flags)
{
	return -EOPNOTSUPP;
}
EXPORT_SYMBOL(sock_no_recvmsg);

int sock_no_mmap(struct file *file, struct socket *sock, struct vm_area_struct *vma)
{
	/* Mirror missing mmap method error code */
	return -ENODEV;
}
EXPORT_SYMBOL(sock_no_mmap);

/*
 * When a file is received (via SCM_RIGHTS, etc), we must bump the
 * various sock-based usage counts.
 */
void __receive_sock(struct file *file)
{
	struct socket *sock;

	sock = sock_from_file(file);
	if (sock) {
		sock_update_netprioidx(&sock->sk->sk_cgrp_data);
		sock_update_classid(&sock->sk->sk_cgrp_data);
	}
}

ssize_t sock_no_sendpage(struct socket *sock, struct page *page, int offset, size_t size, int flags)
{
	ssize_t res;
	struct msghdr msg = {.msg_flags = flags};
	struct kvec iov;
	char *kaddr = kmap(page);
	iov.iov_base = kaddr + offset;
	iov.iov_len = size;
	res = kernel_sendmsg(sock, &msg, &iov, 1, size);
	kunmap(page);
	return res;
}
EXPORT_SYMBOL(sock_no_sendpage);

ssize_t sock_no_sendpage_locked(struct sock *sk, struct page *page,
				int offset, size_t size, int flags)
{
	ssize_t res;
	struct msghdr msg = {.msg_flags = flags};
	struct kvec iov;
	char *kaddr = kmap(page);

	iov.iov_base = kaddr + offset;
	iov.iov_len = size;
	res = kernel_sendmsg_locked(sk, &msg, &iov, 1, size);
	kunmap(page);
	return res;
}
EXPORT_SYMBOL(sock_no_sendpage_locked);

/*
 *	Default Socket Callbacks
 */

static void sock_def_wakeup(struct sock *sk)
{
	struct socket_wq *wq;

	rcu_read_lock();
	wq = rcu_dereference(sk->sk_wq);
	if (skwq_has_sleeper(wq))
		wake_up_interruptible_all(&wq->wait);
	rcu_read_unlock();
}

static void sock_def_error_report(struct sock *sk)
{
	struct socket_wq *wq;

	rcu_read_lock();
	wq = rcu_dereference(sk->sk_wq);
	if (skwq_has_sleeper(wq))
		wake_up_interruptible_poll(&wq->wait, EPOLLERR);
	sk_wake_async(sk, SOCK_WAKE_IO, POLL_ERR);
	rcu_read_unlock();
}

void sock_def_readable(struct sock *sk)
{
	struct socket_wq *wq;

	rcu_read_lock();
	wq = rcu_dereference(sk->sk_wq);
	if (skwq_has_sleeper(wq))
		wake_up_interruptible_sync_poll(&wq->wait, EPOLLIN | EPOLLPRI |
						EPOLLRDNORM | EPOLLRDBAND);
	sk_wake_async(sk, SOCK_WAKE_WAITD, POLL_IN);
	rcu_read_unlock();
}

static void sock_def_write_space(struct sock *sk)
{
	struct socket_wq *wq;

	rcu_read_lock();

	/* Do not wake up a writer until he can make "significant"
	 * progress.  --DaveM
	 */
	if ((refcount_read(&sk->sk_wmem_alloc) << 1) <= READ_ONCE(sk->sk_sndbuf)) {
		wq = rcu_dereference(sk->sk_wq);
		if (skwq_has_sleeper(wq))
			wake_up_interruptible_sync_poll(&wq->wait, EPOLLOUT |
						EPOLLWRNORM | EPOLLWRBAND);

		/* Should agree with poll, otherwise some programs break */
		if (sock_writeable(sk))
			sk_wake_async(sk, SOCK_WAKE_SPACE, POLL_OUT);
	}

	rcu_read_unlock();
}

static void sock_def_destruct(struct sock *sk)
{
}

void sk_send_sigurg(struct sock *sk)
{
	if (sk->sk_socket && sk->sk_socket->file)
		if (send_sigurg(&sk->sk_socket->file->f_owner))
			sk_wake_async(sk, SOCK_WAKE_URG, POLL_PRI);
}
EXPORT_SYMBOL(sk_send_sigurg);

void sk_reset_timer(struct sock *sk, struct timer_list* timer,
		    unsigned long expires)
{
	if (!mod_timer(timer, expires))
		sock_hold(sk);
}
EXPORT_SYMBOL(sk_reset_timer);

void sk_stop_timer(struct sock *sk, struct timer_list* timer)
{
	if (del_timer(timer))
		__sock_put(sk);
}
EXPORT_SYMBOL(sk_stop_timer);

void sk_stop_timer_sync(struct sock *sk, struct timer_list *timer)
{
	if (del_timer_sync(timer))
		__sock_put(sk);
}
EXPORT_SYMBOL(sk_stop_timer_sync);

void sock_init_data(struct socket *sock, struct sock *sk)
{
	sk_init_common(sk);
	sk->sk_send_head	=	NULL;

	timer_setup(&sk->sk_timer, NULL, 0);

	sk->sk_allocation	=	GFP_KERNEL;
	sk->sk_rcvbuf		=	sysctl_rmem_default;
	sk->sk_sndbuf		=	sysctl_wmem_default;
	sk->sk_state		=	TCP_CLOSE;
	sk_set_socket(sk, sock);

	sock_set_flag(sk, SOCK_ZAPPED);

	if (sock) {
		sk->sk_type	=	sock->type;
		RCU_INIT_POINTER(sk->sk_wq, &sock->wq);
		sock->sk	=	sk;
		sk->sk_uid	=	SOCK_INODE(sock)->i_uid;
	} else {
		RCU_INIT_POINTER(sk->sk_wq, NULL);
		sk->sk_uid	=	make_kuid(sock_net(sk)->user_ns, 0);
	}

	rwlock_init(&sk->sk_callback_lock);
	if (sk->sk_kern_sock)
		lockdep_set_class_and_name(
			&sk->sk_callback_lock,
			af_kern_callback_keys + sk->sk_family,
			af_family_kern_clock_key_strings[sk->sk_family]);
	else
		lockdep_set_class_and_name(
			&sk->sk_callback_lock,
			af_callback_keys + sk->sk_family,
			af_family_clock_key_strings[sk->sk_family]);

	sk->sk_state_change	=	sock_def_wakeup;
	sk->sk_data_ready	=	sock_def_readable;
	sk->sk_write_space	=	sock_def_write_space;
	sk->sk_error_report	=	sock_def_error_report;
	sk->sk_destruct		=	sock_def_destruct;

	sk->sk_frag.page	=	NULL;
	sk->sk_frag.offset	=	0;
	sk->sk_peek_off		=	-1;

	sk->sk_peer_pid 	=	NULL;
	sk->sk_peer_cred	=	NULL;
	spin_lock_init(&sk->sk_peer_lock);

	sk->sk_write_pending	=	0;
	sk->sk_rcvlowat		=	1;
	sk->sk_rcvtimeo		=	MAX_SCHEDULE_TIMEOUT;
	sk->sk_sndtimeo		=	MAX_SCHEDULE_TIMEOUT;

	sk->sk_stamp = SK_DEFAULT_STAMP;
#if BITS_PER_LONG==32
	seqlock_init(&sk->sk_stamp_seq);
#endif
	atomic_set(&sk->sk_zckey, 0);

#ifdef CONFIG_NET_RX_BUSY_POLL
	sk->sk_napi_id		=	0;
	sk->sk_ll_usec		=	sysctl_net_busy_read;
#endif

	sk->sk_max_pacing_rate = ~0UL;
	sk->sk_pacing_rate = ~0UL;
	WRITE_ONCE(sk->sk_pacing_shift, 10);
	sk->sk_incoming_cpu = -1;

	sk_rx_queue_clear(sk);
	/*
	 * Before updating sk_refcnt, we must commit prior changes to memory
	 * (Documentation/RCU/rculist_nulls.rst for details)
	 */
	smp_wmb();
	refcount_set(&sk->sk_refcnt, 1);
	atomic_set(&sk->sk_drops, 0);
}
EXPORT_SYMBOL(sock_init_data);

void lock_sock_nested(struct sock *sk, int subclass)
{
	/* The sk_lock has mutex_lock() semantics here. */
	mutex_acquire(&sk->sk_lock.dep_map, subclass, 0, _RET_IP_);

	might_sleep();
	spin_lock_bh(&sk->sk_lock.slock);
	if (sk->sk_lock.owned)
		__lock_sock(sk);
	sk->sk_lock.owned = 1;
	spin_unlock_bh(&sk->sk_lock.slock);
}
EXPORT_SYMBOL(lock_sock_nested);

void release_sock(struct sock *sk)
{
	spin_lock_bh(&sk->sk_lock.slock);
	if (sk->sk_backlog.tail)
		__release_sock(sk);

	/* Warning : release_cb() might need to release sk ownership,
	 * ie call sock_release_ownership(sk) before us.
	 */
	if (sk->sk_prot->release_cb)
		sk->sk_prot->release_cb(sk);

	sock_release_ownership(sk);
	if (waitqueue_active(&sk->sk_lock.wq))
		wake_up(&sk->sk_lock.wq);
	spin_unlock_bh(&sk->sk_lock.slock);
}
EXPORT_SYMBOL(release_sock);

bool __lock_sock_fast(struct sock *sk) __acquires(&sk->sk_lock.slock)
{
	might_sleep();
	spin_lock_bh(&sk->sk_lock.slock);

	if (!sk->sk_lock.owned) {
		/*
		 * Fast path return with bottom halves disabled and
		 * sock::sk_lock.slock held.
		 *
		 * The 'mutex' is not contended and holding
		 * sock::sk_lock.slock prevents all other lockers to
		 * proceed so the corresponding unlock_sock_fast() can
		 * avoid the slow path of release_sock() completely and
		 * just release slock.
		 *
		 * From a semantical POV this is equivalent to 'acquiring'
		 * the 'mutex', hence the corresponding lockdep
		 * mutex_release() has to happen in the fast path of
		 * unlock_sock_fast().
		 */
		return false;
	}

	__lock_sock(sk);
	sk->sk_lock.owned = 1;
	__acquire(&sk->sk_lock.slock);
	spin_unlock_bh(&sk->sk_lock.slock);
	return true;
}
EXPORT_SYMBOL(__lock_sock_fast);

int sock_gettstamp(struct socket *sock, void __user *userstamp,
		   bool timeval, bool time32)
{
	struct sock *sk = sock->sk;
	struct timespec64 ts;

	sock_enable_timestamp(sk, SOCK_TIMESTAMP);
	ts = ktime_to_timespec64(sock_read_timestamp(sk));
	if (ts.tv_sec == -1)
		return -ENOENT;
	if (ts.tv_sec == 0) {
		ktime_t kt = ktime_get_real();
		sock_write_timestamp(sk, kt);
		ts = ktime_to_timespec64(kt);
	}

	if (timeval)
		ts.tv_nsec /= 1000;

#ifdef CONFIG_COMPAT_32BIT_TIME
	if (time32)
		return put_old_timespec32(&ts, userstamp);
#endif
#ifdef CONFIG_SPARC64
	/* beware of padding in sparc64 timeval */
	if (timeval && !in_compat_syscall()) {
		struct __kernel_old_timeval __user tv = {
			.tv_sec = ts.tv_sec,
			.tv_usec = ts.tv_nsec,
		};
		if (copy_to_user(userstamp, &tv, sizeof(tv)))
			return -EFAULT;
		return 0;
	}
#endif
	return put_timespec64(&ts, userstamp);
}
EXPORT_SYMBOL(sock_gettstamp);

void sock_enable_timestamp(struct sock *sk, enum sock_flags flag)
{
	if (!sock_flag(sk, flag)) {
		unsigned long previous_flags = sk->sk_flags;

		sock_set_flag(sk, flag);
		/*
		 * we just set one of the two flags which require net
		 * time stamping, but time stamping might have been on
		 * already because of the other one
		 */
		if (sock_needs_netstamp(sk) &&
		    !(previous_flags & SK_FLAGS_TIMESTAMP))
			net_enable_timestamp();
	}
}

int sock_recv_errqueue(struct sock *sk, struct msghdr *msg, int len,
		       int level, int type)
{
	struct sock_exterr_skb *serr;
	struct sk_buff *skb;
	int copied, err;

	err = -EAGAIN;
	skb = sock_dequeue_err_skb(sk);
	if (skb == NULL)
		goto out;

	copied = skb->len;
	if (copied > len) {
		msg->msg_flags |= MSG_TRUNC;
		copied = len;
	}
	err = skb_copy_datagram_msg(skb, 0, msg, copied);
	if (err)
		goto out_free_skb;

	sock_recv_timestamp(msg, sk, skb);

	serr = SKB_EXT_ERR(skb);
	put_cmsg(msg, level, type, sizeof(serr->ee), &serr->ee);

	msg->msg_flags |= MSG_ERRQUEUE;
	err = copied;

out_free_skb:
	kfree_skb(skb);
out:
	return err;
}
EXPORT_SYMBOL(sock_recv_errqueue);

/*
 *	Get a socket option on an socket.
 *
 *	FIX: POSIX 1003.1g is very ambiguous here. It states that
 *	asynchronous errors should be reported by getsockopt. We assume
 *	this means if you specify SO_ERROR (otherwise whats the point of it).
 */
int sock_common_getsockopt(struct socket *sock, int level, int optname,
			   char __user *optval, int __user *optlen)
{
	struct sock *sk = sock->sk;

	return sk->sk_prot->getsockopt(sk, level, optname, optval, optlen);
}
EXPORT_SYMBOL(sock_common_getsockopt);

int sock_common_recvmsg(struct socket *sock, struct msghdr *msg, size_t size,
			int flags)
{
	struct sock *sk = sock->sk;
	int addr_len = 0;
	int err;

	err = sk->sk_prot->recvmsg(sk, msg, size, flags & MSG_DONTWAIT,
				   flags & ~MSG_DONTWAIT, &addr_len);
	if (err >= 0)
		msg->msg_namelen = addr_len;
	return err;
}
EXPORT_SYMBOL(sock_common_recvmsg);

/*
 *	Set socket options on an inet socket.
 */
int sock_common_setsockopt(struct socket *sock, int level, int optname,
			   sockptr_t optval, unsigned int optlen)
{
	struct sock *sk = sock->sk;

	return sk->sk_prot->setsockopt(sk, level, optname, optval, optlen);
}
EXPORT_SYMBOL(sock_common_setsockopt);

void sk_common_release(struct sock *sk)
{
	if (sk->sk_prot->destroy)
		sk->sk_prot->destroy(sk);

	/*
	 * Observation: when sk_common_release is called, processes have
	 * no access to socket. But net still has.
	 * Step one, detach it from networking:
	 *
	 * A. Remove from hash tables.
	 */

	sk->sk_prot->unhash(sk);

	/*
	 * In this point socket cannot receive new packets, but it is possible
	 * that some packets are in flight because some CPU runs receiver and
	 * did hash table lookup before we unhashed socket. They will achieve
	 * receive queue and will be purged by socket destructor.
	 *
	 * Also we still have packets pending on receive queue and probably,
	 * our own packets waiting in device queues. sock_destroy will drain
	 * receive queue, but transmitted packets will delay socket destruction
	 * until the last reference will be released.
	 */

	sock_orphan(sk);

	xfrm_sk_free_policy(sk);

	sk_refcnt_debug_release(sk);

	sock_put(sk);
}
EXPORT_SYMBOL(sk_common_release);

void sk_get_meminfo(const struct sock *sk, u32 *mem)
{
	memset(mem, 0, sizeof(*mem) * SK_MEMINFO_VARS);

	mem[SK_MEMINFO_RMEM_ALLOC] = sk_rmem_alloc_get(sk);
	mem[SK_MEMINFO_RCVBUF] = READ_ONCE(sk->sk_rcvbuf);
	mem[SK_MEMINFO_WMEM_ALLOC] = sk_wmem_alloc_get(sk);
	mem[SK_MEMINFO_SNDBUF] = READ_ONCE(sk->sk_sndbuf);
	mem[SK_MEMINFO_FWD_ALLOC] = sk->sk_forward_alloc;
	mem[SK_MEMINFO_WMEM_QUEUED] = READ_ONCE(sk->sk_wmem_queued);
	mem[SK_MEMINFO_OPTMEM] = atomic_read(&sk->sk_omem_alloc);
	mem[SK_MEMINFO_BACKLOG] = READ_ONCE(sk->sk_backlog.len);
	mem[SK_MEMINFO_DROPS] = atomic_read(&sk->sk_drops);
}

#ifdef CONFIG_PROC_FS
#define PROTO_INUSE_NR	64	/* should be enough for the first time */
struct prot_inuse {
	int val[PROTO_INUSE_NR];
};

static DECLARE_BITMAP(proto_inuse_idx, PROTO_INUSE_NR);

void sock_prot_inuse_add(struct net *net, struct proto *prot, int val)
{
	__this_cpu_add(net->core.prot_inuse->val[prot->inuse_idx], val);
}
EXPORT_SYMBOL_GPL(sock_prot_inuse_add);

int sock_prot_inuse_get(struct net *net, struct proto *prot)
{
	int cpu, idx = prot->inuse_idx;
	int res = 0;

	for_each_possible_cpu(cpu)
		res += per_cpu_ptr(net->core.prot_inuse, cpu)->val[idx];

	return res >= 0 ? res : 0;
}
EXPORT_SYMBOL_GPL(sock_prot_inuse_get);

static void sock_inuse_add(struct net *net, int val)
{
	this_cpu_add(*net->core.sock_inuse, val);
}

int sock_inuse_get(struct net *net)
{
	int cpu, res = 0;

	for_each_possible_cpu(cpu)
		res += *per_cpu_ptr(net->core.sock_inuse, cpu);

	return res;
}

EXPORT_SYMBOL_GPL(sock_inuse_get);

static int __net_init sock_inuse_init_net(struct net *net)
{
	net->core.prot_inuse = alloc_percpu(struct prot_inuse);
	if (net->core.prot_inuse == NULL)
		return -ENOMEM;

	net->core.sock_inuse = alloc_percpu(int);
	if (net->core.sock_inuse == NULL)
		goto out;

	return 0;

out:
	free_percpu(net->core.prot_inuse);
	return -ENOMEM;
}

static void __net_exit sock_inuse_exit_net(struct net *net)
{
	free_percpu(net->core.prot_inuse);
	free_percpu(net->core.sock_inuse);
}

static struct pernet_operations net_inuse_ops = {
	.init = sock_inuse_init_net,
	.exit = sock_inuse_exit_net,
};

static __init int net_inuse_init(void)
{
	if (register_pernet_subsys(&net_inuse_ops))
		panic("Cannot initialize net inuse counters");

	return 0;
}

core_initcall(net_inuse_init);

static int assign_proto_idx(struct proto *prot)
{
	prot->inuse_idx = find_first_zero_bit(proto_inuse_idx, PROTO_INUSE_NR);

	if (unlikely(prot->inuse_idx == PROTO_INUSE_NR - 1)) {
		pr_err("PROTO_INUSE_NR exhausted\n");
		return -ENOSPC;
	}

	set_bit(prot->inuse_idx, proto_inuse_idx);
	return 0;
}

static void release_proto_idx(struct proto *prot)
{
	if (prot->inuse_idx != PROTO_INUSE_NR - 1)
		clear_bit(prot->inuse_idx, proto_inuse_idx);
}
#else
static inline int assign_proto_idx(struct proto *prot)
{
	return 0;
}

static inline void release_proto_idx(struct proto *prot)
{
}

static void sock_inuse_add(struct net *net, int val)
{
}
#endif

static void tw_prot_cleanup(struct timewait_sock_ops *twsk_prot)
{
	if (!twsk_prot)
		return;
	kfree(twsk_prot->twsk_slab_name);
	twsk_prot->twsk_slab_name = NULL;
	kmem_cache_destroy(twsk_prot->twsk_slab);
	twsk_prot->twsk_slab = NULL;
}

static int tw_prot_init(const struct proto *prot)
{
	struct timewait_sock_ops *twsk_prot = prot->twsk_prot;

	if (!twsk_prot)
		return 0;

	twsk_prot->twsk_slab_name = kasprintf(GFP_KERNEL, "tw_sock_%s",
					      prot->name);
	if (!twsk_prot->twsk_slab_name)
		return -ENOMEM;

	twsk_prot->twsk_slab =
		kmem_cache_create(twsk_prot->twsk_slab_name,
				  twsk_prot->twsk_obj_size, 0,
				  SLAB_ACCOUNT | prot->slab_flags,
				  NULL);
	if (!twsk_prot->twsk_slab) {
		pr_crit("%s: Can't create timewait sock SLAB cache!\n",
			prot->name);
		return -ENOMEM;
	}

	return 0;
}

static void req_prot_cleanup(struct request_sock_ops *rsk_prot)
{
	if (!rsk_prot)
		return;
	kfree(rsk_prot->slab_name);
	rsk_prot->slab_name = NULL;
	kmem_cache_destroy(rsk_prot->slab);
	rsk_prot->slab = NULL;
}

static int req_prot_init(const struct proto *prot)
{
	struct request_sock_ops *rsk_prot = prot->rsk_prot;

	if (!rsk_prot)
		return 0;

	rsk_prot->slab_name = kasprintf(GFP_KERNEL, "request_sock_%s",
					prot->name);
	if (!rsk_prot->slab_name)
		return -ENOMEM;

	rsk_prot->slab = kmem_cache_create(rsk_prot->slab_name,
					   rsk_prot->obj_size, 0,
					   SLAB_ACCOUNT | prot->slab_flags,
					   NULL);

	if (!rsk_prot->slab) {
		pr_crit("%s: Can't create request sock SLAB cache!\n",
			prot->name);
		return -ENOMEM;
	}
	return 0;
}

int proto_register(struct proto *prot, int alloc_slab)
{
	int ret = -ENOBUFS;

	if (alloc_slab) {
		prot->slab = kmem_cache_create_usercopy(prot->name,
					prot->obj_size, 0,
					SLAB_HWCACHE_ALIGN | SLAB_ACCOUNT |
					prot->slab_flags,
					prot->useroffset, prot->usersize,
					NULL);

		if (prot->slab == NULL) {
			pr_crit("%s: Can't create sock SLAB cache!\n",
				prot->name);
			goto out;
		}

		if (req_prot_init(prot))
			goto out_free_request_sock_slab;

		if (tw_prot_init(prot))
			goto out_free_timewait_sock_slab;
	}

	mutex_lock(&proto_list_mutex);
	ret = assign_proto_idx(prot);
	if (ret) {
		mutex_unlock(&proto_list_mutex);
		goto out_free_timewait_sock_slab;
	}
	list_add(&prot->node, &proto_list);
	mutex_unlock(&proto_list_mutex);
	return ret;

out_free_timewait_sock_slab:
	if (alloc_slab)
		tw_prot_cleanup(prot->twsk_prot);
out_free_request_sock_slab:
	if (alloc_slab) {
		req_prot_cleanup(prot->rsk_prot);

		kmem_cache_destroy(prot->slab);
		prot->slab = NULL;
	}
out:
	return ret;
}
EXPORT_SYMBOL(proto_register);

void proto_unregister(struct proto *prot)
{
	mutex_lock(&proto_list_mutex);
	release_proto_idx(prot);
	list_del(&prot->node);
	mutex_unlock(&proto_list_mutex);

	kmem_cache_destroy(prot->slab);
	prot->slab = NULL;

	req_prot_cleanup(prot->rsk_prot);
	tw_prot_cleanup(prot->twsk_prot);
}
EXPORT_SYMBOL(proto_unregister);

int sock_load_diag_module(int family, int protocol)
{
	if (!protocol) {
		if (!sock_is_registered(family))
			return -ENOENT;

		return request_module("net-pf-%d-proto-%d-type-%d", PF_NETLINK,
				      NETLINK_SOCK_DIAG, family);
	}

#ifdef CONFIG_INET
	if (family == AF_INET &&
	    protocol != IPPROTO_RAW &&
	    protocol < MAX_INET_PROTOS &&
	    !rcu_access_pointer(inet_protos[protocol]))
		return -ENOENT;
#endif

	return request_module("net-pf-%d-proto-%d-type-%d-%d", PF_NETLINK,
			      NETLINK_SOCK_DIAG, family, protocol);
}
EXPORT_SYMBOL(sock_load_diag_module);

#ifdef CONFIG_PROC_FS
static void *proto_seq_start(struct seq_file *seq, loff_t *pos)
	__acquires(proto_list_mutex)
{
	mutex_lock(&proto_list_mutex);
	return seq_list_start_head(&proto_list, *pos);
}

static void *proto_seq_next(struct seq_file *seq, void *v, loff_t *pos)
{
	return seq_list_next(v, &proto_list, pos);
}

static void proto_seq_stop(struct seq_file *seq, void *v)
	__releases(proto_list_mutex)
{
	mutex_unlock(&proto_list_mutex);
}

static char proto_method_implemented(const void *method)
{
	return method == NULL ? 'n' : 'y';
}
static long sock_prot_memory_allocated(struct proto *proto)
{
	return proto->memory_allocated != NULL ? proto_memory_allocated(proto) : -1L;
}

static const char *sock_prot_memory_pressure(struct proto *proto)
{
	return proto->memory_pressure != NULL ?
	proto_memory_pressure(proto) ? "yes" : "no" : "NI";
}

static void proto_seq_printf(struct seq_file *seq, struct proto *proto)
{

	seq_printf(seq, "%-9s %4u %6d  %6ld   %-3s %6u   %-3s  %-10s "
			"%2c %2c %2c %2c %2c %2c %2c %2c %2c %2c %2c %2c %2c %2c %2c %2c %2c %2c %2c\n",
		   proto->name,
		   proto->obj_size,
		   sock_prot_inuse_get(seq_file_net(seq), proto),
		   sock_prot_memory_allocated(proto),
		   sock_prot_memory_pressure(proto),
		   proto->max_header,
		   proto->slab == NULL ? "no" : "yes",
		   module_name(proto->owner),
		   proto_method_implemented(proto->close),
		   proto_method_implemented(proto->connect),
		   proto_method_implemented(proto->disconnect),
		   proto_method_implemented(proto->accept),
		   proto_method_implemented(proto->ioctl),
		   proto_method_implemented(proto->init),
		   proto_method_implemented(proto->destroy),
		   proto_method_implemented(proto->shutdown),
		   proto_method_implemented(proto->setsockopt),
		   proto_method_implemented(proto->getsockopt),
		   proto_method_implemented(proto->sendmsg),
		   proto_method_implemented(proto->recvmsg),
		   proto_method_implemented(proto->sendpage),
		   proto_method_implemented(proto->bind),
		   proto_method_implemented(proto->backlog_rcv),
		   proto_method_implemented(proto->hash),
		   proto_method_implemented(proto->unhash),
		   proto_method_implemented(proto->get_port),
		   proto_method_implemented(proto->enter_memory_pressure));
}

static int proto_seq_show(struct seq_file *seq, void *v)
{
	if (v == &proto_list)
		seq_printf(seq, "%-9s %-4s %-8s %-6s %-5s %-7s %-4s %-10s %s",
			   "protocol",
			   "size",
			   "sockets",
			   "memory",
			   "press",
			   "maxhdr",
			   "slab",
			   "module",
			   "cl co di ac io in de sh ss gs se re sp bi br ha uh gp em\n");
	else
		proto_seq_printf(seq, list_entry(v, struct proto, node));
	return 0;
}

static const struct seq_operations proto_seq_ops = {
	.start  = proto_seq_start,
	.next   = proto_seq_next,
	.stop   = proto_seq_stop,
	.show   = proto_seq_show,
};

static __net_init int proto_init_net(struct net *net)
{
	if (!proc_create_net("protocols", 0444, net->proc_net, &proto_seq_ops,
			sizeof(struct seq_net_private)))
		return -ENOMEM;

	return 0;
}

static __net_exit void proto_exit_net(struct net *net)
{
	remove_proc_entry("protocols", net->proc_net);
}


static __net_initdata struct pernet_operations proto_net_ops = {
	.init = proto_init_net,
	.exit = proto_exit_net,
};

static int __init proto_init(void)
{
	return register_pernet_subsys(&proto_net_ops);
}

subsys_initcall(proto_init);

#endif /* PROC_FS */

#ifdef CONFIG_NET_RX_BUSY_POLL
bool sk_busy_loop_end(void *p, unsigned long start_time)
{
	struct sock *sk = p;

	return !skb_queue_empty_lockless(&sk->sk_receive_queue) ||
	       sk_busy_loop_timeout(sk, start_time);
}
EXPORT_SYMBOL(sk_busy_loop_end);
#endif /* CONFIG_NET_RX_BUSY_POLL */

int sock_bind_add(struct sock *sk, struct sockaddr *addr, int addr_len)
{
	if (!sk->sk_prot->bind_add)
		return -EOPNOTSUPP;
	return sk->sk_prot->bind_add(sk, addr, addr_len);
}
EXPORT_SYMBOL(sock_bind_add);<|MERGE_RESOLUTION|>--- conflicted
+++ resolved
@@ -350,11 +350,7 @@
 }
 EXPORT_SYMBOL(sk_error_report);
 
-<<<<<<< HEAD
-static int sock_get_timeout(long timeo, void *optval, bool old_timeval)
-=======
 int sock_get_timeout(long timeo, void *optval, bool old_timeval)
->>>>>>> df0cc57e
 {
 	struct __kernel_sock_timeval tv;
 
@@ -1431,8 +1427,6 @@
 					  ~SOCK_BUF_LOCK_MASK);
 		break;
 
-<<<<<<< HEAD
-=======
 	case SO_RESERVE_MEM:
 	{
 		int delta;
@@ -1450,7 +1444,6 @@
 		break;
 	}
 
->>>>>>> df0cc57e
 	default:
 		ret = -ENOPROTOOPT;
 		break;
@@ -1834,13 +1827,10 @@
 		v.val = sk->sk_userlocks & SOCK_BUF_LOCK_MASK;
 		break;
 
-<<<<<<< HEAD
-=======
 	case SO_RESERVE_MEM:
 		v.val = sk->sk_reserved_mem;
 		break;
 
->>>>>>> df0cc57e
 	default:
 		/* We implement the SO_SNDLOWAT etc to not be settable
 		 * (1003.1g 7).
