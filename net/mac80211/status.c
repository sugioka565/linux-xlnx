/*
 * Copyright 2002-2005, Instant802 Networks, Inc.
 * Copyright 2005-2006, Devicescape Software, Inc.
 * Copyright 2006-2007	Jiri Benc <jbenc@suse.cz>
 * Copyright 2008-2010	Johannes Berg <johannes@sipsolutions.net>
 *
 * This program is free software; you can redistribute it and/or modify
 * it under the terms of the GNU General Public License version 2 as
 * published by the Free Software Foundation.
 */

#include <linux/export.h>
#include <linux/etherdevice.h>
#include <net/mac80211.h>
#include <asm/unaligned.h>
#include "ieee80211_i.h"
#include "rate.h"
#include "mesh.h"
#include "led.h"
#include "wme.h"


void ieee80211_tx_status_irqsafe(struct ieee80211_hw *hw,
				 struct sk_buff *skb)
{
	struct ieee80211_local *local = hw_to_local(hw);
	struct ieee80211_tx_info *info = IEEE80211_SKB_CB(skb);
	int tmp;

	skb->pkt_type = IEEE80211_TX_STATUS_MSG;
	skb_queue_tail(info->flags & IEEE80211_TX_CTL_REQ_TX_STATUS ?
		       &local->skb_queue : &local->skb_queue_unreliable, skb);
	tmp = skb_queue_len(&local->skb_queue) +
		skb_queue_len(&local->skb_queue_unreliable);
	while (tmp > IEEE80211_IRQSAFE_QUEUE_LIMIT &&
	       (skb = skb_dequeue(&local->skb_queue_unreliable))) {
		ieee80211_free_txskb(hw, skb);
		tmp--;
		I802_DEBUG_INC(local->tx_status_drop);
	}
	tasklet_schedule(&local->tasklet);
}
EXPORT_SYMBOL(ieee80211_tx_status_irqsafe);

static void ieee80211_handle_filtered_frame(struct ieee80211_local *local,
					    struct sta_info *sta,
					    struct sk_buff *skb)
{
	struct ieee80211_tx_info *info = IEEE80211_SKB_CB(skb);
	struct ieee80211_hdr *hdr = (void *)skb->data;
	int ac;

	/*
	 * This skb 'survived' a round-trip through the driver, and
	 * hopefully the driver didn't mangle it too badly. However,
	 * we can definitely not rely on the control information
	 * being correct. Clear it so we don't get junk there, and
	 * indicate that it needs new processing, but must not be
	 * modified/encrypted again.
	 */
	memset(&info->control, 0, sizeof(info->control));

	info->control.jiffies = jiffies;
	info->control.vif = &sta->sdata->vif;
	info->flags |= IEEE80211_TX_INTFL_NEED_TXPROCESSING |
		       IEEE80211_TX_INTFL_RETRANSMISSION;
	info->flags &= ~IEEE80211_TX_TEMPORARY_FLAGS;

	sta->tx_filtered_count++;

	/*
	 * Clear more-data bit on filtered frames, it might be set
	 * but later frames might time out so it might have to be
	 * clear again ... It's all rather unlikely (this frame
	 * should time out first, right?) but let's not confuse
	 * peers unnecessarily.
	 */
	if (hdr->frame_control & cpu_to_le16(IEEE80211_FCTL_MOREDATA))
		hdr->frame_control &= ~cpu_to_le16(IEEE80211_FCTL_MOREDATA);

	if (ieee80211_is_data_qos(hdr->frame_control)) {
		u8 *p = ieee80211_get_qos_ctl(hdr);
		int tid = *p & IEEE80211_QOS_CTL_TID_MASK;

		/*
		 * Clear EOSP if set, this could happen e.g.
		 * if an absence period (us being a P2P GO)
		 * shortens the SP.
		 */
		if (*p & IEEE80211_QOS_CTL_EOSP)
			*p &= ~IEEE80211_QOS_CTL_EOSP;
		ac = ieee802_1d_to_ac[tid & 7];
	} else {
		ac = IEEE80211_AC_BE;
	}

	/*
	 * Clear the TX filter mask for this STA when sending the next
	 * packet. If the STA went to power save mode, this will happen
	 * when it wakes up for the next time.
	 */
	set_sta_flag(sta, WLAN_STA_CLEAR_PS_FILT);

	/*
	 * This code races in the following way:
	 *
	 *  (1) STA sends frame indicating it will go to sleep and does so
	 *  (2) hardware/firmware adds STA to filter list, passes frame up
	 *  (3) hardware/firmware processes TX fifo and suppresses a frame
	 *  (4) we get TX status before having processed the frame and
	 *	knowing that the STA has gone to sleep.
	 *
	 * This is actually quite unlikely even when both those events are
	 * processed from interrupts coming in quickly after one another or
	 * even at the same time because we queue both TX status events and
	 * RX frames to be processed by a tasklet and process them in the
	 * same order that they were received or TX status last. Hence, there
	 * is no race as long as the frame RX is processed before the next TX
	 * status, which drivers can ensure, see below.
	 *
	 * Note that this can only happen if the hardware or firmware can
	 * actually add STAs to the filter list, if this is done by the
	 * driver in response to set_tim() (which will only reduce the race
	 * this whole filtering tries to solve, not completely solve it)
	 * this situation cannot happen.
	 *
	 * To completely solve this race drivers need to make sure that they
	 *  (a) don't mix the irq-safe/not irq-safe TX status/RX processing
	 *	functions and
	 *  (b) always process RX events before TX status events if ordering
	 *      can be unknown, for example with different interrupt status
	 *	bits.
	 *  (c) if PS mode transitions are manual (i.e. the flag
	 *      %IEEE80211_HW_AP_LINK_PS is set), always process PS state
	 *      changes before calling TX status events if ordering can be
	 *	unknown.
	 */
	if (test_sta_flag(sta, WLAN_STA_PS_STA) &&
	    skb_queue_len(&sta->tx_filtered[ac]) < STA_MAX_TX_BUFFER) {
		skb_queue_tail(&sta->tx_filtered[ac], skb);
		sta_info_recalc_tim(sta);

		if (!timer_pending(&local->sta_cleanup))
			mod_timer(&local->sta_cleanup,
				  round_jiffies(jiffies +
						STA_INFO_CLEANUP_INTERVAL));
		return;
	}

	if (!test_sta_flag(sta, WLAN_STA_PS_STA) &&
	    !(info->flags & IEEE80211_TX_INTFL_RETRIED)) {
		/* Software retry the packet once */
		info->flags |= IEEE80211_TX_INTFL_RETRIED;
		ieee80211_add_pending_skb(local, skb);
		return;
	}

	ps_dbg_ratelimited(sta->sdata,
			   "dropped TX filtered frame, queue_len=%d PS=%d @%lu\n",
			   skb_queue_len(&sta->tx_filtered[ac]),
			   !!test_sta_flag(sta, WLAN_STA_PS_STA), jiffies);
	ieee80211_free_txskb(&local->hw, skb);
}

static void ieee80211_check_pending_bar(struct sta_info *sta, u8 *addr, u8 tid)
{
	struct tid_ampdu_tx *tid_tx;

	tid_tx = rcu_dereference(sta->ampdu_mlme.tid_tx[tid]);
	if (!tid_tx || !tid_tx->bar_pending)
		return;

	tid_tx->bar_pending = false;
	ieee80211_send_bar(&sta->sdata->vif, addr, tid, tid_tx->failed_bar_ssn);
}

static void ieee80211_frame_acked(struct sta_info *sta, struct sk_buff *skb)
{
	struct ieee80211_mgmt *mgmt = (void *) skb->data;
	struct ieee80211_local *local = sta->local;
	struct ieee80211_sub_if_data *sdata = sta->sdata;

	if (local->hw.flags & IEEE80211_HW_REPORTS_TX_ACK_STATUS)
		sta->last_rx = jiffies;

	if (ieee80211_is_data_qos(mgmt->frame_control)) {
		struct ieee80211_hdr *hdr = (void *) skb->data;
		u8 *qc = ieee80211_get_qos_ctl(hdr);
		u16 tid = qc[0] & 0xf;

		ieee80211_check_pending_bar(sta, hdr->addr1, tid);
	}

	if (ieee80211_is_action(mgmt->frame_control) &&
	    mgmt->u.action.category == WLAN_CATEGORY_HT &&
	    mgmt->u.action.u.ht_smps.action == WLAN_HT_ACTION_SMPS &&
	    ieee80211_sdata_running(sdata)) {
		enum ieee80211_smps_mode smps_mode;

		switch (mgmt->u.action.u.ht_smps.smps_control) {
		case WLAN_HT_SMPS_CONTROL_DYNAMIC:
			smps_mode = IEEE80211_SMPS_DYNAMIC;
			break;
		case WLAN_HT_SMPS_CONTROL_STATIC:
			smps_mode = IEEE80211_SMPS_STATIC;
			break;
		case WLAN_HT_SMPS_CONTROL_DISABLED:
		default: /* shouldn't happen since we don't send that */
			smps_mode = IEEE80211_SMPS_OFF;
			break;
		}

		if (sdata->vif.type == NL80211_IFTYPE_STATION) {
			/*
			 * This update looks racy, but isn't -- if we come
			 * here we've definitely got a station that we're
			 * talking to, and on a managed interface that can
			 * only be the AP. And the only other place updating
			 * this variable in managed mode is before association.
			 */
			sdata->smps_mode = smps_mode;
			ieee80211_queue_work(&local->hw, &sdata->recalc_smps);
		} else if (sdata->vif.type == NL80211_IFTYPE_AP ||
			   sdata->vif.type == NL80211_IFTYPE_AP_VLAN) {
			sta->known_smps_mode = smps_mode;
		}
	}
}

static void ieee80211_set_bar_pending(struct sta_info *sta, u8 tid, u16 ssn)
{
	struct tid_ampdu_tx *tid_tx;

	tid_tx = rcu_dereference(sta->ampdu_mlme.tid_tx[tid]);
	if (!tid_tx)
		return;

	tid_tx->failed_bar_ssn = ssn;
	tid_tx->bar_pending = true;
}

static int ieee80211_tx_radiotap_len(struct ieee80211_tx_info *info)
{
	int len = sizeof(struct ieee80211_radiotap_header);

	/* IEEE80211_RADIOTAP_RATE rate */
	if (info->status.rates[0].idx >= 0 &&
	    !(info->status.rates[0].flags & (IEEE80211_TX_RC_MCS |
					     IEEE80211_TX_RC_VHT_MCS)))
		len += 2;

	/* IEEE80211_RADIOTAP_TX_FLAGS */
	len += 2;

	/* IEEE80211_RADIOTAP_DATA_RETRIES */
	len += 1;

	/* IEEE80211_RADIOTAP_MCS
	 * IEEE80211_RADIOTAP_VHT */
	if (info->status.rates[0].idx >= 0) {
		if (info->status.rates[0].flags & IEEE80211_TX_RC_MCS)
			len += 3;
		else if (info->status.rates[0].flags & IEEE80211_TX_RC_VHT_MCS)
			len = ALIGN(len, 2) + 12;
	}

	return len;
}

static void
ieee80211_add_tx_radiotap_header(struct ieee80211_local *local,
				 struct ieee80211_supported_band *sband,
				 struct sk_buff *skb, int retry_count,
				 int rtap_len, int shift)
{
	struct ieee80211_tx_info *info = IEEE80211_SKB_CB(skb);
	struct ieee80211_hdr *hdr = (struct ieee80211_hdr *) skb->data;
	struct ieee80211_radiotap_header *rthdr;
	unsigned char *pos;
	u16 txflags;

	rthdr = (struct ieee80211_radiotap_header *) skb_push(skb, rtap_len);

	memset(rthdr, 0, rtap_len);
	rthdr->it_len = cpu_to_le16(rtap_len);
	rthdr->it_present =
		cpu_to_le32((1 << IEEE80211_RADIOTAP_TX_FLAGS) |
			    (1 << IEEE80211_RADIOTAP_DATA_RETRIES));
	pos = (unsigned char *)(rthdr + 1);

	/*
	 * XXX: Once radiotap gets the bitmap reset thing the vendor
	 *	extensions proposal contains, we can actually report
	 *	the whole set of tries we did.
	 */

	/* IEEE80211_RADIOTAP_RATE */
	if (info->status.rates[0].idx >= 0 &&
	    !(info->status.rates[0].flags & (IEEE80211_TX_RC_MCS |
					     IEEE80211_TX_RC_VHT_MCS))) {
		u16 rate;

		rthdr->it_present |= cpu_to_le32(1 << IEEE80211_RADIOTAP_RATE);
		rate = sband->bitrates[info->status.rates[0].idx].bitrate;
		*pos = DIV_ROUND_UP(rate, 5 * (1 << shift));
		/* padding for tx flags */
		pos += 2;
	}

	/* IEEE80211_RADIOTAP_TX_FLAGS */
	txflags = 0;
	if (!(info->flags & IEEE80211_TX_STAT_ACK) &&
	    !is_multicast_ether_addr(hdr->addr1))
		txflags |= IEEE80211_RADIOTAP_F_TX_FAIL;

	if ((info->status.rates[0].flags & IEEE80211_TX_RC_USE_RTS_CTS) ||
	    (info->status.rates[0].flags & IEEE80211_TX_RC_USE_CTS_PROTECT))
		txflags |= IEEE80211_RADIOTAP_F_TX_CTS;
	else if (info->status.rates[0].flags & IEEE80211_TX_RC_USE_RTS_CTS)
		txflags |= IEEE80211_RADIOTAP_F_TX_RTS;

	put_unaligned_le16(txflags, pos);
	pos += 2;

	/* IEEE80211_RADIOTAP_DATA_RETRIES */
	/* for now report the total retry_count */
	*pos = retry_count;
	pos++;

	if (info->status.rates[0].idx < 0)
		return;

	/* IEEE80211_RADIOTAP_MCS
	 * IEEE80211_RADIOTAP_VHT */
	if (info->status.rates[0].flags & IEEE80211_TX_RC_MCS) {
		rthdr->it_present |= cpu_to_le32(1 << IEEE80211_RADIOTAP_MCS);
		pos[0] = IEEE80211_RADIOTAP_MCS_HAVE_MCS |
			 IEEE80211_RADIOTAP_MCS_HAVE_GI |
			 IEEE80211_RADIOTAP_MCS_HAVE_BW;
		if (info->status.rates[0].flags & IEEE80211_TX_RC_SHORT_GI)
			pos[1] |= IEEE80211_RADIOTAP_MCS_SGI;
		if (info->status.rates[0].flags & IEEE80211_TX_RC_40_MHZ_WIDTH)
			pos[1] |= IEEE80211_RADIOTAP_MCS_BW_40;
		if (info->status.rates[0].flags & IEEE80211_TX_RC_GREEN_FIELD)
			pos[1] |= IEEE80211_RADIOTAP_MCS_FMT_GF;
		pos[2] = info->status.rates[0].idx;
		pos += 3;
	} else if (info->status.rates[0].flags & IEEE80211_TX_RC_VHT_MCS) {
		u16 known = local->hw.radiotap_vht_details &
			(IEEE80211_RADIOTAP_VHT_KNOWN_GI |
			 IEEE80211_RADIOTAP_VHT_KNOWN_BANDWIDTH);

		rthdr->it_present |= cpu_to_le32(1 << IEEE80211_RADIOTAP_VHT);
<<<<<<< HEAD

		/* required alignment from rthdr */
		pos = (u8 *)rthdr + ALIGN(pos - (u8 *)rthdr, 2);

		/* u16 known - IEEE80211_RADIOTAP_VHT_KNOWN_* */
		put_unaligned_le16(known, pos);
		pos += 2;

=======

		/* required alignment from rthdr */
		pos = (u8 *)rthdr + ALIGN(pos - (u8 *)rthdr, 2);

		/* u16 known - IEEE80211_RADIOTAP_VHT_KNOWN_* */
		put_unaligned_le16(known, pos);
		pos += 2;

>>>>>>> d8ec26d7
		/* u8 flags - IEEE80211_RADIOTAP_VHT_FLAG_* */
		if (info->status.rates[0].flags & IEEE80211_TX_RC_SHORT_GI)
			*pos |= IEEE80211_RADIOTAP_VHT_FLAG_SGI;
		pos++;

		/* u8 bandwidth */
		if (info->status.rates[0].flags & IEEE80211_TX_RC_40_MHZ_WIDTH)
			*pos = 1;
		else if (info->status.rates[0].flags & IEEE80211_TX_RC_80_MHZ_WIDTH)
			*pos = 4;
		else if (info->status.rates[0].flags & IEEE80211_TX_RC_160_MHZ_WIDTH)
			*pos = 11;
		else /* IEEE80211_TX_RC_{20_MHZ_WIDTH,FIXME:DUP_DATA} */
			*pos = 0;
		pos++;

		/* u8 mcs_nss[4] */
		*pos = (ieee80211_rate_get_vht_mcs(&info->status.rates[0]) << 4) |
			ieee80211_rate_get_vht_nss(&info->status.rates[0]);
		pos += 4;

		/* u8 coding */
		pos++;
		/* u8 group_id */
		pos++;
		/* u16 partial_aid */
		pos += 2;
	}
}

static void ieee80211_report_used_skb(struct ieee80211_local *local,
				      struct sk_buff *skb, bool dropped)
{
	struct ieee80211_tx_info *info = IEEE80211_SKB_CB(skb);
	struct ieee80211_hdr *hdr = (void *)skb->data;
	bool acked = info->flags & IEEE80211_TX_STAT_ACK;

	if (dropped)
		acked = false;

	if (info->flags & (IEEE80211_TX_INTFL_NL80211_FRAME_TX |
			   IEEE80211_TX_INTFL_MLME_CONN_TX)) {
		struct ieee80211_sub_if_data *sdata = NULL;
		struct ieee80211_sub_if_data *iter_sdata;
		u64 cookie = (unsigned long)skb;

		rcu_read_lock();

		if (skb->dev) {
			list_for_each_entry_rcu(iter_sdata, &local->interfaces,
						list) {
				if (!iter_sdata->dev)
					continue;

				if (skb->dev == iter_sdata->dev) {
					sdata = iter_sdata;
					break;
				}
			}
		} else {
			sdata = rcu_dereference(local->p2p_sdata);
		}

		if (!sdata) {
			skb->dev = NULL;
		} else if (info->flags & IEEE80211_TX_INTFL_MLME_CONN_TX) {
			ieee80211_mgd_conn_tx_status(sdata, hdr->frame_control,
						     acked);
		} else if (ieee80211_is_nullfunc(hdr->frame_control) ||
			   ieee80211_is_qos_nullfunc(hdr->frame_control)) {
			cfg80211_probe_status(sdata->dev, hdr->addr1,
					      cookie, acked, GFP_ATOMIC);
		} else {
			cfg80211_mgmt_tx_status(&sdata->wdev, cookie, skb->data,
						skb->len, acked, GFP_ATOMIC);
		}

		rcu_read_unlock();
	}

	if (unlikely(info->ack_frame_id)) {
		struct sk_buff *ack_skb;
		unsigned long flags;

		spin_lock_irqsave(&local->ack_status_lock, flags);
		ack_skb = idr_find(&local->ack_status_frames,
				   info->ack_frame_id);
		if (ack_skb)
			idr_remove(&local->ack_status_frames,
				   info->ack_frame_id);
		spin_unlock_irqrestore(&local->ack_status_lock, flags);

		if (ack_skb) {
			if (!dropped) {
				/* consumes ack_skb */
				skb_complete_wifi_ack(ack_skb, acked);
			} else {
				dev_kfree_skb_any(ack_skb);
			}
		}
	}
}

/*
 * Use a static threshold for now, best value to be determined
 * by testing ...
 * Should it depend on:
 *  - on # of retransmissions
 *  - current throughput (higher value for higher tpt)?
 */
#define STA_LOST_PKT_THRESHOLD	50

void ieee80211_tx_status(struct ieee80211_hw *hw, struct sk_buff *skb)
{
	struct sk_buff *skb2;
	struct ieee80211_hdr *hdr = (struct ieee80211_hdr *) skb->data;
	struct ieee80211_local *local = hw_to_local(hw);
	struct ieee80211_tx_info *info = IEEE80211_SKB_CB(skb);
	__le16 fc;
	struct ieee80211_supported_band *sband;
	struct ieee80211_sub_if_data *sdata;
	struct net_device *prev_dev = NULL;
	struct sta_info *sta, *tmp;
	int retry_count = -1, i;
	int rates_idx = -1;
	bool send_to_cooked;
	bool acked;
	struct ieee80211_bar *bar;
	int rtap_len;
	int shift = 0;

	for (i = 0; i < IEEE80211_TX_MAX_RATES; i++) {
		if ((info->flags & IEEE80211_TX_CTL_AMPDU) &&
		    !(info->flags & IEEE80211_TX_STAT_AMPDU)) {
			/* just the first aggr frame carry status info */
			info->status.rates[i].idx = -1;
			info->status.rates[i].count = 0;
			break;
		} else if (info->status.rates[i].idx < 0) {
			break;
		} else if (i >= hw->max_report_rates) {
			/* the HW cannot have attempted that rate */
			info->status.rates[i].idx = -1;
			info->status.rates[i].count = 0;
			break;
		}

		retry_count += info->status.rates[i].count;
	}
	rates_idx = i - 1;

	if (retry_count < 0)
		retry_count = 0;

	rcu_read_lock();

	sband = local->hw.wiphy->bands[info->band];
	fc = hdr->frame_control;

	for_each_sta_info(local, hdr->addr1, sta, tmp) {
		/* skip wrong virtual interface */
		if (!ether_addr_equal(hdr->addr2, sta->sdata->vif.addr))
			continue;

		shift = ieee80211_vif_get_shift(&sta->sdata->vif);

		if (info->flags & IEEE80211_TX_STATUS_EOSP)
			clear_sta_flag(sta, WLAN_STA_SP);

		acked = !!(info->flags & IEEE80211_TX_STAT_ACK);
		if (!acked && test_sta_flag(sta, WLAN_STA_PS_STA)) {
			/*
			 * The STA is in power save mode, so assume
			 * that this TX packet failed because of that.
			 */
			ieee80211_handle_filtered_frame(local, sta, skb);
			rcu_read_unlock();
			return;
		}

		/* mesh Peer Service Period support */
		if (ieee80211_vif_is_mesh(&sta->sdata->vif) &&
		    ieee80211_is_data_qos(fc))
			ieee80211_mpsp_trigger_process(
					ieee80211_get_qos_ctl(hdr),
					sta, true, acked);

		if ((local->hw.flags & IEEE80211_HW_HAS_RATE_CONTROL) &&
		    (rates_idx != -1))
			sta->last_tx_rate = info->status.rates[rates_idx];

		if ((info->flags & IEEE80211_TX_STAT_AMPDU_NO_BACK) &&
		    (ieee80211_is_data_qos(fc))) {
			u16 tid, ssn;
			u8 *qc;

			qc = ieee80211_get_qos_ctl(hdr);
			tid = qc[0] & 0xf;
			ssn = ((le16_to_cpu(hdr->seq_ctrl) + 0x10)
						& IEEE80211_SCTL_SEQ);
			ieee80211_send_bar(&sta->sdata->vif, hdr->addr1,
					   tid, ssn);
		}

		if (!acked && ieee80211_is_back_req(fc)) {
			u16 tid, control;

			/*
			 * BAR failed, store the last SSN and retry sending
			 * the BAR when the next unicast transmission on the
			 * same TID succeeds.
			 */
			bar = (struct ieee80211_bar *) skb->data;
			control = le16_to_cpu(bar->control);
			if (!(control & IEEE80211_BAR_CTRL_MULTI_TID)) {
				u16 ssn = le16_to_cpu(bar->start_seq_num);

				tid = (control &
				       IEEE80211_BAR_CTRL_TID_INFO_MASK) >>
				      IEEE80211_BAR_CTRL_TID_INFO_SHIFT;

				ieee80211_set_bar_pending(sta, tid, ssn);
			}
		}

		if (info->flags & IEEE80211_TX_STAT_TX_FILTERED) {
			ieee80211_handle_filtered_frame(local, sta, skb);
			rcu_read_unlock();
			return;
		} else {
			if (!acked)
				sta->tx_retry_failed++;
			sta->tx_retry_count += retry_count;
		}

		rate_control_tx_status(local, sband, sta, skb);
		if (ieee80211_vif_is_mesh(&sta->sdata->vif))
			ieee80211s_update_metric(local, sta, skb);

		if (!(info->flags & IEEE80211_TX_CTL_INJECTED) && acked)
			ieee80211_frame_acked(sta, skb);

		if ((sta->sdata->vif.type == NL80211_IFTYPE_STATION) &&
		    (local->hw.flags & IEEE80211_HW_REPORTS_TX_ACK_STATUS))
			ieee80211_sta_tx_notify(sta->sdata, (void *) skb->data, acked);

		if (local->hw.flags & IEEE80211_HW_REPORTS_TX_ACK_STATUS) {
			if (info->flags & IEEE80211_TX_STAT_ACK) {
				if (sta->lost_packets)
					sta->lost_packets = 0;
			} else if (++sta->lost_packets >= STA_LOST_PKT_THRESHOLD) {
				cfg80211_cqm_pktloss_notify(sta->sdata->dev,
							    sta->sta.addr,
							    sta->lost_packets,
							    GFP_ATOMIC);
				sta->lost_packets = 0;
			}
		}

		if (acked)
			sta->last_ack_signal = info->status.ack_signal;
	}

	rcu_read_unlock();

	ieee80211_led_tx(local);

	/* SNMP counters
	 * Fragments are passed to low-level drivers as separate skbs, so these
	 * are actually fragments, not frames. Update frame counters only for
	 * the first fragment of the frame. */
	if (info->flags & IEEE80211_TX_STAT_ACK) {
		if (ieee80211_is_first_frag(hdr->seq_ctrl)) {
			local->dot11TransmittedFrameCount++;
			if (is_multicast_ether_addr(hdr->addr1))
				local->dot11MulticastTransmittedFrameCount++;
			if (retry_count > 0)
				local->dot11RetryCount++;
			if (retry_count > 1)
				local->dot11MultipleRetryCount++;
		}

		/* This counter shall be incremented for an acknowledged MPDU
		 * with an individual address in the address 1 field or an MPDU
		 * with a multicast address in the address 1 field of type Data
		 * or Management. */
		if (!is_multicast_ether_addr(hdr->addr1) ||
		    ieee80211_is_data(fc) ||
		    ieee80211_is_mgmt(fc))
			local->dot11TransmittedFragmentCount++;
	} else {
		if (ieee80211_is_first_frag(hdr->seq_ctrl))
			local->dot11FailedCount++;
	}

	if (ieee80211_is_nullfunc(fc) && ieee80211_has_pm(fc) &&
	    (local->hw.flags & IEEE80211_HW_REPORTS_TX_ACK_STATUS) &&
	    !(info->flags & IEEE80211_TX_CTL_INJECTED) &&
	    local->ps_sdata && !(local->scanning)) {
		if (info->flags & IEEE80211_TX_STAT_ACK) {
			local->ps_sdata->u.mgd.flags |=
					IEEE80211_STA_NULLFUNC_ACKED;
		} else
			mod_timer(&local->dynamic_ps_timer, jiffies +
					msecs_to_jiffies(10));
	}

	ieee80211_report_used_skb(local, skb, false);

	/* this was a transmitted frame, but now we want to reuse it */
	skb_orphan(skb);

	/* Need to make a copy before skb->cb gets cleared */
	send_to_cooked = !!(info->flags & IEEE80211_TX_CTL_INJECTED) ||
			 !(ieee80211_is_data(fc));

	/*
	 * This is a bit racy but we can avoid a lot of work
	 * with this test...
	 */
	if (!local->monitors && (!send_to_cooked || !local->cooked_mntrs)) {
		dev_kfree_skb(skb);
		return;
	}

	/* send frame to monitor interfaces now */
	rtap_len = ieee80211_tx_radiotap_len(info);
	if (WARN_ON_ONCE(skb_headroom(skb) < rtap_len)) {
		pr_err("ieee80211_tx_status: headroom too small\n");
		dev_kfree_skb(skb);
		return;
	}
	ieee80211_add_tx_radiotap_header(local, sband, skb, retry_count,
					 rtap_len, shift);

	/* XXX: is this sufficient for BPF? */
	skb_set_mac_header(skb, 0);
	skb->ip_summed = CHECKSUM_UNNECESSARY;
	skb->pkt_type = PACKET_OTHERHOST;
	skb->protocol = htons(ETH_P_802_2);
	memset(skb->cb, 0, sizeof(skb->cb));

	rcu_read_lock();
	list_for_each_entry_rcu(sdata, &local->interfaces, list) {
		if (sdata->vif.type == NL80211_IFTYPE_MONITOR) {
			if (!ieee80211_sdata_running(sdata))
				continue;

			if ((sdata->u.mntr_flags & MONITOR_FLAG_COOK_FRAMES) &&
			    !send_to_cooked)
				continue;

			if (prev_dev) {
				skb2 = skb_clone(skb, GFP_ATOMIC);
				if (skb2) {
					skb2->dev = prev_dev;
					netif_rx(skb2);
				}
			}

			prev_dev = sdata->dev;
		}
	}
	if (prev_dev) {
		skb->dev = prev_dev;
		netif_rx(skb);
		skb = NULL;
	}
	rcu_read_unlock();
	dev_kfree_skb(skb);
}
EXPORT_SYMBOL(ieee80211_tx_status);

void ieee80211_report_low_ack(struct ieee80211_sta *pubsta, u32 num_packets)
{
	struct sta_info *sta = container_of(pubsta, struct sta_info, sta);
	cfg80211_cqm_pktloss_notify(sta->sdata->dev, sta->sta.addr,
				    num_packets, GFP_ATOMIC);
}
EXPORT_SYMBOL(ieee80211_report_low_ack);

void ieee80211_free_txskb(struct ieee80211_hw *hw, struct sk_buff *skb)
{
	struct ieee80211_local *local = hw_to_local(hw);

	ieee80211_report_used_skb(local, skb, true);
	dev_kfree_skb_any(skb);
}
EXPORT_SYMBOL(ieee80211_free_txskb);

void ieee80211_purge_tx_queue(struct ieee80211_hw *hw,
			      struct sk_buff_head *skbs)
{
	struct sk_buff *skb;

	while ((skb = __skb_dequeue(skbs)))
		ieee80211_free_txskb(hw, skb);
}<|MERGE_RESOLUTION|>--- conflicted
+++ resolved
@@ -351,7 +351,6 @@
 			 IEEE80211_RADIOTAP_VHT_KNOWN_BANDWIDTH);
 
 		rthdr->it_present |= cpu_to_le32(1 << IEEE80211_RADIOTAP_VHT);
-<<<<<<< HEAD
 
 		/* required alignment from rthdr */
 		pos = (u8 *)rthdr + ALIGN(pos - (u8 *)rthdr, 2);
@@ -360,16 +359,6 @@
 		put_unaligned_le16(known, pos);
 		pos += 2;
 
-=======
-
-		/* required alignment from rthdr */
-		pos = (u8 *)rthdr + ALIGN(pos - (u8 *)rthdr, 2);
-
-		/* u16 known - IEEE80211_RADIOTAP_VHT_KNOWN_* */
-		put_unaligned_le16(known, pos);
-		pos += 2;
-
->>>>>>> d8ec26d7
 		/* u8 flags - IEEE80211_RADIOTAP_VHT_FLAG_* */
 		if (info->status.rates[0].flags & IEEE80211_TX_RC_SHORT_GI)
 			*pos |= IEEE80211_RADIOTAP_VHT_FLAG_SGI;
