--- conflicted
+++ resolved
@@ -279,21 +279,13 @@
 				grant_ref_t ref;
 
 				ref = priv->rings[i].intf->ref[j];
-<<<<<<< HEAD
-				gnttab_end_foreign_access(ref, 0);
-=======
 				gnttab_end_foreign_access(ref, NULL);
->>>>>>> 88084a3d
 			}
 			free_pages_exact(priv->rings[i].data.in,
 				   1UL << (priv->rings[i].intf->ring_order +
 					   XEN_PAGE_SHIFT));
 		}
-<<<<<<< HEAD
-		gnttab_end_foreign_access(priv->rings[i].ref, 0);
-=======
 		gnttab_end_foreign_access(priv->rings[i].ref, NULL);
->>>>>>> 88084a3d
 		free_page((unsigned long)priv->rings[i].intf);
 	}
 	kfree(priv->rings);
@@ -361,17 +353,10 @@
 out:
 	if (bytes) {
 		for (i--; i >= 0; i--)
-<<<<<<< HEAD
-			gnttab_end_foreign_access(ring->intf->ref[i], 0);
-		free_pages_exact(bytes, 1UL << (order + XEN_PAGE_SHIFT));
-	}
-	gnttab_end_foreign_access(ring->ref, 0);
-=======
 			gnttab_end_foreign_access(ring->intf->ref[i], NULL);
 		free_pages_exact(bytes, 1UL << (order + XEN_PAGE_SHIFT));
 	}
 	gnttab_end_foreign_access(ring->ref, NULL);
->>>>>>> 88084a3d
 	free_page((unsigned long)ring->intf);
 	return ret;
 }
