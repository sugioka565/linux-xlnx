# drivers/mtd/maps/Kconfig

menu "Mapping drivers for chip access"
	depends on MTD!=n

config MTD_COMPLEX_MAPPINGS
	bool "Support non-linear mappings of flash chips"
	help
	  This causes the chip drivers to allow for complicated
	  paged mappings of flash chips.

config MTD_PHYSMAP
	tristate "Flash device in physical memory map"
	depends on MTD_CFI || MTD_JEDECPROBE || MTD_ROM || MTD_LPDDR
	help
	  This provides a 'mapping' driver which allows the NOR Flash and
	  ROM driver code to communicate with chips which are mapped
	  physically into the CPU's memory. You will need to configure
	  the physical address and size of the flash chips on your
	  particular board as well as the bus width, either statically
	  with config options or at run-time.

	  To compile this driver as a module, choose M here: the
	  module will be called physmap.

config MTD_PHYSMAP_COMPAT
	bool "Physmap compat support"
	depends on MTD_PHYSMAP
	default n
	help
	  Setup a simple mapping via the Kconfig options.  Normally the
	  physmap configuration options are done via your board's
	  resource file.

	  If unsure, say N here.

config MTD_PHYSMAP_START
	hex "Physical start address of flash mapping"
	depends on MTD_PHYSMAP_COMPAT
	default "0x8000000"
	help
	  This is the physical memory location at which the flash chips
	  are mapped on your particular target board. Refer to the
	  memory map which should hopefully be in the documentation for
	  your board.
	  Ignore this option if you use run-time physmap configuration
	  (i.e., run-time calling physmap_configure()).

config MTD_PHYSMAP_LEN
	hex "Physical length of flash mapping"
	depends on MTD_PHYSMAP_COMPAT
	default "0"
	help
	  This is the total length of the mapping of the flash chips on
	  your particular board. If there is space, or aliases, in the
	  physical memory map between the chips, this could be larger
	  than the total amount of flash present. Refer to the memory
	  map which should hopefully be in the documentation for your
	  board.
	  Ignore this option if you use run-time physmap configuration
	  (i.e., run-time calling physmap_configure()).

config MTD_PHYSMAP_BANKWIDTH
	int "Bank width in octets"
	depends on MTD_PHYSMAP_COMPAT
	default "2"
	help
	  This is the total width of the data bus of the flash devices
	  in octets. For example, if you have a data bus width of 32
	  bits, you would set the bus width octet value to 4. This is
	  used internally by the CFI drivers.
	  Ignore this option if you use run-time physmap configuration
	  (i.e., run-time calling physmap_configure()).

config MTD_PHYSMAP_OF
	tristate "Flash device in physical memory map based on OF description"
	depends on PPC_OF && (MTD_CFI || MTD_JEDECPROBE || MTD_ROM)
	help
	  This provides a 'mapping' driver which allows the NOR Flash and
	  ROM driver code to communicate with chips which are mapped
	  physically into the CPU's memory. The mapping description here is
	  taken from OF device tree.

config MTD_PMC_MSP_EVM
	tristate "CFI Flash device mapped on PMC-Sierra MSP"
	depends on PMC_MSP && MTD_CFI
	select MTD_PARTITIONS
	help
	  This provides a 'mapping' driver which supports the way
	  in which user-programmable flash chips are connected on the
	  PMC-Sierra MSP eval/demo boards.

choice
	prompt "Maximum mappable memory available for flash IO"
	depends on MTD_PMC_MSP_EVM
	default MSP_FLASH_MAP_LIMIT_32M

config MSP_FLASH_MAP_LIMIT_32M
	bool "32M"

endchoice

config MSP_FLASH_MAP_LIMIT
	hex
	default "0x02000000"
	depends on MSP_FLASH_MAP_LIMIT_32M

<<<<<<< HEAD
config MTD_PMC_MSP_RAMROOT
	tristate "Embedded RAM block device for root on PMC-Sierra MSP"
	depends on PMC_MSP_EMBEDDED_ROOTFS && \
			(MTD_BLOCK || MTD_BLOCK_RO) && \
			MTD_RAM
	help
	  This provides support for the embedded root file system
          on PMC MSP devices.  This memory is mapped as a MTD block device.

config MTD_XILINX_OPB
	bool "OPB CFI Flash device mapped on Xilinx boards"
	depends on MTD_CFI_INTELEXT && SP3E && HAVE_XILINX_EMC
	help
	OPB Flash mapping support for Xilinx boards

=======
>>>>>>> 8e4a718f
config MTD_SUN_UFLASH
	tristate "Sun Microsystems userflash support"
	depends on SPARC && MTD_CFI && PCI
	help
	  This provides a 'mapping' driver which supports the way in
	  which user-programmable flash chips are connected on various
	  Sun Microsystems boardsets.  This driver will require CFI support
	  in the kernel, so if you did not enable CFI previously, do that now.

config MTD_SC520CDP
	tristate "CFI Flash device mapped on AMD SC520 CDP"
	depends on X86 && MTD_CFI && MTD_CONCAT
	help
	  The SC520 CDP board has two banks of CFI-compliant chips and one
	  Dual-in-line JEDEC chip. This 'mapping' driver supports that
	  arrangement, implementing three MTD devices.

config MTD_NETSC520
	tristate "CFI Flash device mapped on AMD NetSc520"
	depends on X86 && MTD_CFI && MTD_PARTITIONS
	help
	  This enables access routines for the flash chips on the AMD NetSc520
	  demonstration board. If you have one of these boards and would like
	  to use the flash chips on it, say 'Y'.

config MTD_TS5500
	tristate "JEDEC Flash device mapped on Technologic Systems TS-5500"
	depends on X86
	select MTD_PARTITIONS
	select MTD_JEDECPROBE
	select MTD_CFI_AMDSTD
	help
	  This provides a driver for the on-board flash of the Technologic
	  System's TS-5500 board. The 2MB flash is split into 3 partitions
	  which are accessed as separate MTD devices.

	  mtd0 and mtd2 are the two BIOS drives, which use the resident
	  flash disk (RFD) flash translation layer.

	  mtd1 allows you to reprogram your BIOS. BE VERY CAREFUL.

	  Note that jumper 3 ("Write Enable Drive A") must be set
	  otherwise detection won't succeed.

config MTD_SBC_GXX
	tristate "CFI Flash device mapped on Arcom SBC-GXx boards"
	depends on X86 && MTD_CFI_INTELEXT && MTD_PARTITIONS && MTD_COMPLEX_MAPPINGS
	help
	  This provides a driver for the on-board flash of Arcom Control
	  Systems' SBC-GXn family of boards, formerly known as SBC-MediaGX.
	  By default the flash is split into 3 partitions which are accessed
	  as separate MTD devices. This board utilizes Intel StrataFlash.
	  More info at
	  <http://www.arcomcontrols.com/products/icp/pc104/processors/SBC_GX1.htm>.

config MTD_PXA2XX
	tristate "CFI Flash device mapped on Intel XScale PXA2xx based boards"
	depends on (PXA25x || PXA27x) && MTD_CFI_INTELEXT
	select MTD_PARTITIONS
	help
	  This provides a driver for the NOR flash attached to a PXA2xx chip.

config MTD_OCTAGON
	tristate "JEDEC Flash device mapped on Octagon 5066 SBC"
	depends on X86 && MTD_JEDEC && MTD_COMPLEX_MAPPINGS
	help
	  This provides a 'mapping' driver which supports the way in which
	  the flash chips are connected in the Octagon-5066 Single Board
	  Computer. More information on the board is available at
	  <http://www.octagonsystems.com/CPUpages/5066.html>.

config MTD_VMAX
	tristate "JEDEC Flash device mapped on Tempustech VMAX SBC301"
	depends on X86 && MTD_JEDEC && MTD_COMPLEX_MAPPINGS
	help
	  This provides a 'mapping' driver which supports the way in which
	  the flash chips are connected in the Tempustech VMAX SBC301 Single
	  Board Computer. More information on the board is available at
	  <http://www.tempustech.com/>.

config MTD_SCx200_DOCFLASH
	tristate "Flash device mapped with DOCCS on NatSemi SCx200"
	depends on SCx200 && MTD_CFI && MTD_PARTITIONS
	help
	  Enable support for a flash chip mapped using the DOCCS signal on a
	  National Semiconductor SCx200 processor.

	  If you don't know what to do here, say N.

	  If compiled as a module, it will be called scx200_docflash.

config MTD_AMD76XROM
	tristate "BIOS flash chip on AMD76x southbridge"
	depends on X86 && MTD_JEDECPROBE
	help
	  Support for treating the BIOS flash chip on AMD76x motherboards
	  as an MTD device - with this you can reprogram your BIOS.

	  BE VERY CAREFUL.

config MTD_ICHXROM
	tristate "BIOS flash chip on Intel Controller Hub 2/3/4/5"
	depends on X86 && MTD_JEDECPROBE
	help
	  Support for treating the BIOS flash chip on ICHX motherboards
	  as an MTD device - with this you can reprogram your BIOS.

	  BE VERY CAREFUL.

config MTD_ESB2ROM
        tristate "BIOS flash chip on Intel ESB Controller Hub 2"
        depends on X86 && MTD_JEDECPROBE && PCI
        help
          Support for treating the BIOS flash chip on ESB2 motherboards
          as an MTD device - with this you can reprogram your BIOS.

          BE VERY CAREFUL.

config MTD_CK804XROM
	tristate "BIOS flash chip on Nvidia CK804"
	depends on X86 && MTD_JEDECPROBE && PCI
	help
	  Support for treating the BIOS flash chip on nvidia motherboards
	  as an MTD device - with this you can reprogram your BIOS.

	  BE VERY CAREFUL.

config MTD_SCB2_FLASH
	tristate "BIOS flash chip on Intel SCB2 boards"
	depends on X86 && MTD_JEDECPROBE
	help
	  Support for treating the BIOS flash chip on Intel SCB2 boards
	  as an MTD device - with this you can reprogram your BIOS.

	  BE VERY CAREFUL.

config MTD_TSUNAMI
	tristate "Flash chips on Tsunami TIG bus"
	depends on ALPHA_TSUNAMI && MTD_COMPLEX_MAPPINGS
	help
	  Support for the flash chip on Tsunami TIG bus.

config MTD_NETtel
	tristate "CFI flash device on SnapGear/SecureEdge"
	depends on X86 && MTD_PARTITIONS && MTD_JEDECPROBE
	help
	  Support for flash chips on NETtel/SecureEdge/SnapGear boards.

config MTD_ALCHEMY
	tristate "AMD Alchemy Pb1xxx/Db1xxx/RDK MTD support"
	depends on SOC_AU1X00 && MTD_PARTITIONS && MTD_CFI
	help
	  Flash memory access on AMD Alchemy Pb/Db/RDK Reference Boards

config MTD_DILNETPC
	tristate "CFI Flash device mapped on DIL/Net PC"
	depends on X86 && MTD_CONCAT && MTD_PARTITIONS && MTD_CFI_INTELEXT && BROKEN
	help
	  MTD map driver for SSV DIL/Net PC Boards "DNP" and "ADNP".
	  For details, see <http://www.ssv-embedded.de/ssv/pc104/p169.htm>
 	  and <http://www.ssv-embedded.de/ssv/pc104/p170.htm>

config MTD_DILNETPC_BOOTSIZE
	hex "Size of DIL/Net PC flash boot partition"
	depends on MTD_DILNETPC
	default "0x80000"
	help
	  The amount of space taken up by the kernel or Etherboot
	  on the DIL/Net PC flash chips.

config MTD_L440GX
	tristate "BIOS flash chip on Intel L440GX boards"
	depends on X86 && MTD_JEDECPROBE
	help
	  Support for treating the BIOS flash chip on Intel L440GX motherboards
	  as an MTD device - with this you can reprogram your BIOS.

	  BE VERY CAREFUL.

config MTD_SBC8240
	tristate "Flash device on SBC8240"
	depends on MTD_JEDECPROBE && 8260
	help
          Flash access on the SBC8240 board from Wind River.  See
          <http://www.windriver.com/products/sbc8240/>

config MTD_TQM8XXL
	tristate "CFI Flash device mapped on TQM8XXL"
	depends on MTD_CFI && TQM8xxL
	help
	  The TQM8xxL PowerPC board has up to two banks of CFI-compliant
	  chips, currently uses AMD one. This 'mapping' driver supports
	  that arrangement, allowing the CFI probe and command set driver
	  code to communicate with the chips on the TQM8xxL board. More at
	  <http://www.denx.de/embedded-ppc-en.html>.

config MTD_RPXLITE
	tristate "CFI Flash device mapped on RPX Lite or CLLF"
	depends on MTD_CFI && (RPXCLASSIC || RPXLITE)
	help
	  The RPXLite PowerPC board has CFI-compliant chips mapped in
	  a strange sparse mapping. This 'mapping' driver supports that
	  arrangement, allowing the CFI probe and command set driver code
	  to communicate with the chips on the RPXLite board. More at
	  <http://www.embeddedplanet.com/>.

config MTD_MBX860
	tristate "System flash on MBX860 board"
	depends on MTD_CFI && MBX
	help
	  This enables access routines for the flash chips on the Motorola
	  MBX860 board. If you have one of these boards and would like
	  to use the flash chips on it, say 'Y'.

config MTD_DBOX2
	tristate "CFI Flash device mapped on D-Box2"
	depends on DBOX2 && MTD_CFI_INTELSTD && MTD_CFI_INTELEXT && MTD_CFI_AMDSTD
	help
	  This enables access routines for the flash chips on the Nokia/Sagem
	  D-Box 2 board. If you have one of these boards and would like to use
	  the flash chips on it, say 'Y'.

config MTD_CFI_FLAGADM
	tristate "CFI Flash device mapping on FlagaDM"
	depends on 8xx && MTD_CFI
	help
	  Mapping for the Flaga digital module. If you don't have one, ignore
	  this setting.

config MTD_REDWOOD
	tristate "CFI Flash devices mapped on IBM Redwood"
	depends on MTD_CFI && ( REDWOOD_4 || REDWOOD_5 || REDWOOD_6 )
	help
	  This enables access routines for the flash chips on the IBM
	  Redwood board. If you have one of these boards and would like to
	  use the flash chips on it, say 'Y'.

config MTD_SOLUTIONENGINE
	tristate "CFI Flash device mapped on Hitachi SolutionEngine"
	depends on SUPERH && SOLUTION_ENGINE && MTD_CFI && MTD_REDBOOT_PARTS
	help
	  This enables access to the flash chips on the Hitachi SolutionEngine and
	  similar boards. Say 'Y' if you are building a kernel for such a board.

config MTD_ARM_INTEGRATOR
	tristate "CFI Flash device mapped on ARM Integrator/P720T"
	depends on ARM && MTD_CFI

config MTD_CDB89712
	tristate "Cirrus CDB89712 evaluation board mappings"
	depends on MTD_CFI && ARCH_CDB89712
	help
	  This enables access to the flash or ROM chips on the CDB89712 board.
	  If you have such a board, say 'Y'.

config MTD_SA1100
	tristate "CFI Flash device mapped on StrongARM SA11x0"
	depends on MTD_CFI && ARCH_SA1100 && MTD_PARTITIONS
	help
	  This enables access to the flash chips on most platforms based on
	  the SA1100 and SA1110, including the Assabet and the Compaq iPAQ.
	  If you have such a board, say 'Y'.

config MTD_IPAQ
	tristate "CFI Flash device mapped on Compaq/HP iPAQ"
	depends on IPAQ_HANDHELD && MTD_CFI
	help
	  This provides a driver for the on-board flash of the iPAQ.

config MTD_DC21285
	tristate "CFI Flash device mapped on DC21285 Footbridge"
	depends on MTD_CFI && ARCH_FOOTBRIDGE && MTD_COMPLEX_MAPPINGS
	help
	  This provides a driver for the flash accessed using Intel's
	  21285 bridge used with Intel's StrongARM processors. More info at
	  <http://www.intel.com/design/bridge/docs/21285_documentation.htm>.

config MTD_IXP4XX
	tristate "CFI Flash device mapped on Intel IXP4xx based systems"
	depends on MTD_CFI && MTD_COMPLEX_MAPPINGS && ARCH_IXP4XX
	help
	  This enables MTD access to flash devices on platforms based
	  on Intel's IXP4xx family of network processors such as the
	  IXDP425 and Coyote. If you have an IXP4xx based board and
	  would like to use the flash chips on it, say 'Y'.

config MTD_IXP2000
	tristate "CFI Flash device mapped on Intel IXP2000 based systems"
	depends on MTD_CFI && MTD_COMPLEX_MAPPINGS && ARCH_IXP2000
	help
	  This enables MTD access to flash devices on platforms based
	  on Intel's IXP2000 family of network processors such as the
	  IXDP425 and Coyote. If you have an IXP2000 based board and
	  would like to use the flash chips on it, say 'Y'.

config MTD_FORTUNET
	tristate "CFI Flash device mapped on the FortuNet board"
	depends on MTD_CFI && MTD_PARTITIONS && SA1100_FORTUNET
	help
	  This enables access to the Flash on the FortuNet board.  If you
	  have such a board, say 'Y'.

config MTD_AUTCPU12
	tristate "NV-RAM mapping AUTCPU12 board"
	depends on ARCH_AUTCPU12
	help
	  This enables access to the NV-RAM on autronix autcpu12 board.
	  If you have such a board, say 'Y'.

config MTD_EDB7312
	tristate "CFI Flash device mapped on EDB7312"
	depends on ARCH_EDB7312 && MTD_CFI
	help
	  This enables access to the CFI Flash on the Cogent EDB7312 board.
	  If you have such a board, say 'Y' here.

config MTD_IMPA7
	tristate "JEDEC Flash device mapped on impA7"
	depends on ARM && MTD_JEDECPROBE
	help
	  This enables access to the NOR Flash on the impA7 board of
	  implementa GmbH. If you have such a board, say 'Y' here.

config MTD_CEIVA
	tristate "JEDEC Flash device mapped on Ceiva/Polaroid PhotoMax Digital Picture Frame"
	depends on MTD_JEDECPROBE && ARCH_CEIVA
	help
	  This enables access to the flash chips on the Ceiva/Polaroid
	  PhotoMax Digital Picture Frame.
	  If you have such a device, say 'Y'.

config MTD_H720X
	tristate "Hynix evaluation board mappings"
	depends on MTD_CFI && ( ARCH_H7201 || ARCH_H7202 )
	help
	  This enables access to the flash chips on the Hynix evaluation boards.
	  If you have such a board, say 'Y'.

config MTD_OMAP_NOR
	tristate "TI OMAP board mappings"
	depends on MTD_CFI && ARCH_OMAP
	help
	  This enables access to the NOR flash chips on TI OMAP-based
	  boards defining flash platform devices and flash platform data.
	  These boards include the Innovator, H2, H3, OSK, Perseus2, and
	  more.  If you have such a board, say 'Y'.

# This needs CFI or JEDEC, depending on the cards found.
config MTD_PCI
	tristate "PCI MTD driver"
	depends on PCI && MTD_COMPLEX_MAPPINGS
	help
	  Mapping for accessing flash devices on add-in cards like the Intel XScale
	  IQ80310 card, and the Intel EBSA285 card in blank ROM programming mode
	  (please see the manual for the link settings).

	  If you are not sure, say N.

config MTD_PCMCIA
	tristate "PCMCIA MTD driver"
	depends on PCMCIA && MTD_COMPLEX_MAPPINGS && BROKEN
	help
	  Map driver for accessing PCMCIA linear flash memory cards. These
	  cards are usually around 4-16MiB in size. This does not include
	  Compact Flash cards which are treated as IDE devices.

config MTD_PCMCIA_ANONYMOUS
	bool "Use PCMCIA MTD drivers for anonymous PCMCIA cards"
	depends on MTD_PCMCIA
	help
	  If this option is enabled, PCMCIA cards which do not report
	  anything about themselves are assumed to be MTD cards.

	  If unsure, say N.

config MTD_BFIN_ASYNC
	tristate "Blackfin BF533-STAMP Flash Chip Support"
	depends on BFIN533_STAMP && MTD_CFI && MTD_COMPLEX_MAPPINGS
	select MTD_PARTITIONS
	default y
	help
	  Map driver which allows for simultaneous utilization of
	  ethernet and CFI parallel flash.

	  If compiled as a module, it will be called bfin-async-flash.

config MTD_UCLINUX
	bool "Generic uClinux RAM/ROM filesystem support"
	depends on MTD_PARTITIONS && MTD_RAM && !MMU
	help
	  Map driver to support image based filesystems for uClinux.

config MTD_WRSBC8260
	tristate "Map driver for WindRiver PowerQUICC II MPC82xx board"
	depends on (SBC82xx || SBC8560)
	select MTD_PARTITIONS
	select MTD_MAP_BANK_WIDTH_4
	select MTD_MAP_BANK_WIDTH_1
	select MTD_CFI_I1
	select MTD_CFI_I4
	help
	  Map driver for WindRiver PowerQUICC II MPC82xx board. Drives
	  all three flash regions on CS0, CS1 and CS6 if they are configured
	  correctly by the boot loader.

config MTD_DMV182
        tristate "Map driver for Dy-4 SVME/DMV-182 board."
        depends on DMV182
        select MTD_PARTITIONS
	select MTD_MAP_BANK_WIDTH_32
	select MTD_CFI_I8
	select MTD_CFI_AMDSTD
        help
          Map driver for Dy-4 SVME/DMV-182 board.

config MTD_INTEL_VR_NOR
	tristate "NOR flash on Intel Vermilion Range Expansion Bus CS0"
	depends on PCI
	help
	  Map driver for a NOR flash bank located on the Expansion Bus of the
	  Intel Vermilion Range chipset.

config MTD_RBTX4939
	tristate "Map driver for RBTX4939 board"
	depends on TOSHIBA_RBTX4939 && MTD_CFI && MTD_COMPLEX_MAPPINGS
	help
	  Map driver for NOR flash chips on RBTX4939 board.

config MTD_PLATRAM
	tristate "Map driver for platform device RAM (mtd-ram)"
	select MTD_RAM
	help
	  Map driver for RAM areas described via the platform device
	  system.

	  This selection automatically selects the map_ram driver.

config MTD_VMU
	tristate "Map driver for Dreamcast VMU"
	depends on MAPLE
	help
	  This driver enables access to the Dreamcast Visual Memory Unit (VMU).

	  Most Dreamcast users will want to say Y here.

	  To build this as a module select M here, the module will be called
	  vmu-flash.

endmenu<|MERGE_RESOLUTION|>--- conflicted
+++ resolved
@@ -105,24 +105,12 @@
 	default "0x02000000"
 	depends on MSP_FLASH_MAP_LIMIT_32M
 
-<<<<<<< HEAD
-config MTD_PMC_MSP_RAMROOT
-	tristate "Embedded RAM block device for root on PMC-Sierra MSP"
-	depends on PMC_MSP_EMBEDDED_ROOTFS && \
-			(MTD_BLOCK || MTD_BLOCK_RO) && \
-			MTD_RAM
-	help
-	  This provides support for the embedded root file system
-          on PMC MSP devices.  This memory is mapped as a MTD block device.
-
 config MTD_XILINX_OPB
 	bool "OPB CFI Flash device mapped on Xilinx boards"
 	depends on MTD_CFI_INTELEXT && SP3E && HAVE_XILINX_EMC
 	help
 	OPB Flash mapping support for Xilinx boards
 
-=======
->>>>>>> 8e4a718f
 config MTD_SUN_UFLASH
 	tristate "Sun Microsystems userflash support"
 	depends on SPARC && MTD_CFI && PCI
