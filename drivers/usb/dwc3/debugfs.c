--- conflicted
+++ resolved
@@ -971,11 +971,7 @@
 				&dwc3_testmode_fops);
 		debugfs_create_file("link_state", 0644, root, dwc,
 				    &dwc3_link_state_fops);
-<<<<<<< HEAD
-		debugfs_create_file("hiber_enable", S_IRUGO | S_IWUSR, root,
-=======
 		debugfs_create_file("hiber_enable", 0644, root,
->>>>>>> d82b0891
 				    dwc, &dwc3_hiber_enable_fops);
 	}
 }
