--- conflicted
+++ resolved
@@ -281,17 +281,11 @@
 	/*
 	 * We're resetting only the device side because, if we're in host mode,
 	 * XHCI driver will reset the host block. If dwc3 was configured for
-<<<<<<< HEAD
-	 * host-only mode, then we can return early.
+	 * host-only mode or current role is host, then we can return early.
 	 * When hibernated don't perform core soft reset.
 	 */
-	if (dwc->current_dr_role == DWC3_GCTL_PRTCAP_HOST ||
+	if (dwc->dr_mode == USB_DR_MODE_HOST || dwc->current_dr_role == DWC3_GCTL_PRTCAP_HOST ||
 	    dwc->is_hibernated == true)
-=======
-	 * host-only mode or current role is host, then we can return early.
-	 */
-	if (dwc->dr_mode == USB_DR_MODE_HOST || dwc->current_dr_role == DWC3_GCTL_PRTCAP_HOST)
->>>>>>> a2943d2d
 		return 0;
 
 	reg = dwc3_readl(dwc->regs, DWC3_DCTL);
