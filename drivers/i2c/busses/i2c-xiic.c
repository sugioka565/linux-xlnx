// SPDX-License-Identifier: GPL-2.0-only
/*
 * i2c-xiic.c
 * Copyright (c) 2002-2007 Xilinx Inc.
 * Copyright (c) 2009-2010 Intel Corporation
 *
 * This code was implemented by Mocean Laboratories AB when porting linux
 * to the automotive development board Russellville. The copyright holder
 * as seen in the header is Intel corporation.
 * Mocean Laboratories forked off the GNU/Linux platform work into a
 * separate company called Pelagicore AB, which committed the code to the
 * kernel.
 */

/* Supports:
 * Xilinx IIC
 */
#include <linux/kernel.h>
#include <linux/module.h>
#include <linux/errno.h>
#include <linux/err.h>
#include <linux/delay.h>
#include <linux/platform_device.h>
#include <linux/i2c.h>
#include <linux/interrupt.h>
#include <linux/wait.h>
#include <linux/platform_data/i2c-xiic.h>
#include <linux/io.h>
#include <linux/slab.h>
#include <linux/of.h>
#include <linux/clk.h>
#include <linux/pm_runtime.h>

#define DRIVER_NAME "xiic-i2c"

#define DYNAMIC_MODE_READ_BROKEN_BIT	BIT(0)

enum xilinx_i2c_state {
	STATE_DONE,
	STATE_ERROR,
	STATE_START
};

enum xiic_endian {
	LITTLE,
	BIG
};

/**
 * struct xiic_i2c - Internal representation of the XIIC I2C bus
<<<<<<< HEAD
 * @dev:	Pointer to device structure
 * @base:	Memory base of the HW registers
 * @wait:	Wait queue for callers
 * @adap:	Kernel adapter representation
 * @tx_msg:	Messages from above to be sent
 * @lock:	Mutual exclusion
 * @tx_pos:	Current pos in TX message
 * @nmsgs:	Number of messages in tx_msg
 * @state:	See STATE_
 * @rx_msg:	Current RX message
 * @rx_pos:	Position within current RX message
 * @endianness: big/little-endian byte order
 * @clk:	Pointer to struct clk
 * @dynamic: Mode of controller
 * @prev_msg_tx: Previous message is Tx
 * @smbus_block_read: Flag to handle block read
=======
 * @dev: Pointer to device structure
 * @base: Memory base of the HW registers
 * @wait: Wait queue for callers
 * @adap: Kernel adapter representation
 * @tx_msg: Messages from above to be sent
 * @lock: Mutual exclusion
 * @tx_pos: Current pos in TX message
 * @nmsgs: Number of messages in tx_msg
 * @rx_msg: Current RX message
 * @rx_pos: Position within current RX message
 * @endianness: big/little-endian byte order
 * @clk: Pointer to AXI4-lite input clock
 * @state: See STATE_
 * @singlemaster: Indicates bus is single master
 * @dynamic: Mode of controller
 * @prev_msg_tx: Previous message is Tx
 * @smbus_block_read: Flag to handle block read
 * @quirks: To hold platform specific bug info
>>>>>>> a4adc2c2
 */
struct xiic_i2c {
	struct device *dev;
	void __iomem *base;
	wait_queue_head_t wait;
	struct i2c_adapter adap;
	struct i2c_msg *tx_msg;
	struct mutex lock;
	unsigned int tx_pos;
	unsigned int nmsgs;
	struct i2c_msg *rx_msg;
	int rx_pos;
	enum xiic_endian endianness;
	struct clk *clk;
<<<<<<< HEAD
	bool dynamic;
	bool prev_msg_tx;
	bool smbus_block_read;
};

=======
	enum xilinx_i2c_state state;
	bool singlemaster;
	bool dynamic;
	bool prev_msg_tx;
	bool smbus_block_read;
	u32 quirks;
};

struct xiic_version_data {
	u32 quirks;
};

>>>>>>> a4adc2c2
#define XIIC_MSB_OFFSET 0
#define XIIC_REG_OFFSET (0x100 + XIIC_MSB_OFFSET)

/*
 * Register offsets in bytes from RegisterBase. Three is added to the
 * base offset to access LSB (IBM style) of the word
 */
#define XIIC_CR_REG_OFFSET   (0x00 + XIIC_REG_OFFSET)	/* Control Register   */
#define XIIC_SR_REG_OFFSET   (0x04 + XIIC_REG_OFFSET)	/* Status Register    */
#define XIIC_DTR_REG_OFFSET  (0x08 + XIIC_REG_OFFSET)	/* Data Tx Register   */
#define XIIC_DRR_REG_OFFSET  (0x0C + XIIC_REG_OFFSET)	/* Data Rx Register   */
#define XIIC_ADR_REG_OFFSET  (0x10 + XIIC_REG_OFFSET)	/* Address Register   */
#define XIIC_TFO_REG_OFFSET  (0x14 + XIIC_REG_OFFSET)	/* Tx FIFO Occupancy  */
#define XIIC_RFO_REG_OFFSET  (0x18 + XIIC_REG_OFFSET)	/* Rx FIFO Occupancy  */
#define XIIC_TBA_REG_OFFSET  (0x1C + XIIC_REG_OFFSET)	/* 10 Bit Address reg */
#define XIIC_RFD_REG_OFFSET  (0x20 + XIIC_REG_OFFSET)	/* Rx FIFO Depth reg  */
#define XIIC_GPO_REG_OFFSET  (0x24 + XIIC_REG_OFFSET)	/* Output Register    */

/* Control Register masks */
#define XIIC_CR_ENABLE_DEVICE_MASK        0x01	/* Device enable = 1      */
#define XIIC_CR_TX_FIFO_RESET_MASK        0x02	/* Transmit FIFO reset=1  */
#define XIIC_CR_MSMS_MASK                 0x04	/* Master starts Txing=1  */
#define XIIC_CR_DIR_IS_TX_MASK            0x08	/* Dir of tx. Txing=1     */
#define XIIC_CR_NO_ACK_MASK               0x10	/* Tx Ack. NO ack = 1     */
#define XIIC_CR_REPEATED_START_MASK       0x20	/* Repeated start = 1     */
#define XIIC_CR_GENERAL_CALL_MASK         0x40	/* Gen Call enabled = 1   */

/* Status Register masks */
#define XIIC_SR_GEN_CALL_MASK             0x01	/* 1=a mstr issued a GC   */
#define XIIC_SR_ADDR_AS_SLAVE_MASK        0x02	/* 1=when addr as slave   */
#define XIIC_SR_BUS_BUSY_MASK             0x04	/* 1 = bus is busy        */
#define XIIC_SR_MSTR_RDING_SLAVE_MASK     0x08	/* 1=Dir: mstr <-- slave  */
#define XIIC_SR_TX_FIFO_FULL_MASK         0x10	/* 1 = Tx FIFO full       */
#define XIIC_SR_RX_FIFO_FULL_MASK         0x20	/* 1 = Rx FIFO full       */
#define XIIC_SR_RX_FIFO_EMPTY_MASK        0x40	/* 1 = Rx FIFO empty      */
#define XIIC_SR_TX_FIFO_EMPTY_MASK        0x80	/* 1 = Tx FIFO empty      */

/* Interrupt Status Register masks    Interrupt occurs when...       */
#define XIIC_INTR_ARB_LOST_MASK           0x01	/* 1 = arbitration lost   */
#define XIIC_INTR_TX_ERROR_MASK           0x02	/* 1=Tx error/msg complete */
#define XIIC_INTR_TX_EMPTY_MASK           0x04	/* 1 = Tx FIFO/reg empty  */
#define XIIC_INTR_RX_FULL_MASK            0x08	/* 1=Rx FIFO/reg=OCY level */
#define XIIC_INTR_BNB_MASK                0x10	/* 1 = Bus not busy       */
#define XIIC_INTR_AAS_MASK                0x20	/* 1 = when addr as slave */
#define XIIC_INTR_NAAS_MASK               0x40	/* 1 = not addr as slave  */
#define XIIC_INTR_TX_HALF_MASK            0x80	/* 1 = TX FIFO half empty */

/* The following constants specify the depth of the FIFOs */
#define IIC_RX_FIFO_DEPTH         16	/* Rx fifo capacity               */
#define IIC_TX_FIFO_DEPTH         16	/* Tx fifo capacity               */

/* The following constants specify groups of interrupts that are typically
 * enabled or disables at the same time
 */
#define XIIC_TX_INTERRUPTS                           \
(XIIC_INTR_TX_ERROR_MASK | XIIC_INTR_TX_EMPTY_MASK | XIIC_INTR_TX_HALF_MASK)

#define XIIC_TX_RX_INTERRUPTS (XIIC_INTR_RX_FULL_MASK | XIIC_TX_INTERRUPTS)

/*
 * Tx Fifo upper bit masks.
 */
#define XIIC_TX_DYN_START_MASK            0x0100 /* 1 = Set dynamic start */
#define XIIC_TX_DYN_STOP_MASK             0x0200 /* 1 = Set dynamic stop */

/* Dynamic mode constants */
#define MAX_READ_LENGTH_DYNAMIC		255 /* Max length for dynamic read */

/*
 * The following constants define the register offsets for the Interrupt
 * registers. There are some holes in the memory map for reserved addresses
 * to allow other registers to be added and still match the memory map of the
 * interrupt controller registers
 */
#define XIIC_DGIER_OFFSET    0x1C /* Device Global Interrupt Enable Register */
#define XIIC_IISR_OFFSET     0x20 /* Interrupt Status Register */
#define XIIC_IIER_OFFSET     0x28 /* Interrupt Enable Register */
#define XIIC_RESETR_OFFSET   0x40 /* Reset Register */

#define XIIC_RESET_MASK             0xAUL

#define XIIC_PM_TIMEOUT		1000	/* ms */
/* timeout waiting for the controller to respond */
#define XIIC_I2C_TIMEOUT	(msecs_to_jiffies(1000))
/*
 * The following constant is used for the device global interrupt enable
 * register, to enable all interrupts for the device, this is the only bit
 * in the register
 */
#define XIIC_GINTR_ENABLE_MASK      0x80000000UL

#define xiic_tx_space(i2c) ((i2c)->tx_msg->len - (i2c)->tx_pos)
#define xiic_rx_space(i2c) ((i2c)->rx_msg->len - (i2c)->rx_pos)

static int xiic_start_xfer(struct xiic_i2c *i2c);
static void __xiic_start_xfer(struct xiic_i2c *i2c);

/*
 * For the register read and write functions, a little-endian and big-endian
 * version are necessary. Endianness is detected during the probe function.
 * Only the least significant byte [doublet] of the register are ever
 * accessed. This requires an offset of 3 [2] from the base address for
 * big-endian systems.
 */

static inline void xiic_setreg8(struct xiic_i2c *i2c, int reg, u8 value)
{
	if (i2c->endianness == LITTLE)
		iowrite8(value, i2c->base + reg);
	else
		iowrite8(value, i2c->base + reg + 3);
}

static inline u8 xiic_getreg8(struct xiic_i2c *i2c, int reg)
{
	u8 ret;

	if (i2c->endianness == LITTLE)
		ret = ioread8(i2c->base + reg);
	else
		ret = ioread8(i2c->base + reg + 3);
	return ret;
}

static inline void xiic_setreg16(struct xiic_i2c *i2c, int reg, u16 value)
{
	if (i2c->endianness == LITTLE)
		iowrite16(value, i2c->base + reg);
	else
		iowrite16be(value, i2c->base + reg + 2);
}

static inline void xiic_setreg32(struct xiic_i2c *i2c, int reg, int value)
{
	if (i2c->endianness == LITTLE)
		iowrite32(value, i2c->base + reg);
	else
		iowrite32be(value, i2c->base + reg);
}

static inline int xiic_getreg32(struct xiic_i2c *i2c, int reg)
{
	u32 ret;

	if (i2c->endianness == LITTLE)
		ret = ioread32(i2c->base + reg);
	else
		ret = ioread32be(i2c->base + reg);
	return ret;
}

static inline void xiic_irq_dis(struct xiic_i2c *i2c, u32 mask)
{
	u32 ier = xiic_getreg32(i2c, XIIC_IIER_OFFSET);

	xiic_setreg32(i2c, XIIC_IIER_OFFSET, ier & ~mask);
}

static inline void xiic_irq_en(struct xiic_i2c *i2c, u32 mask)
{
	u32 ier = xiic_getreg32(i2c, XIIC_IIER_OFFSET);

	xiic_setreg32(i2c, XIIC_IIER_OFFSET, ier | mask);
}

static inline void xiic_irq_clr(struct xiic_i2c *i2c, u32 mask)
{
	u32 isr = xiic_getreg32(i2c, XIIC_IISR_OFFSET);

	xiic_setreg32(i2c, XIIC_IISR_OFFSET, isr & mask);
}

static inline void xiic_irq_clr_en(struct xiic_i2c *i2c, u32 mask)
{
	xiic_irq_clr(i2c, mask);
	xiic_irq_en(i2c, mask);
}

static int xiic_clear_rx_fifo(struct xiic_i2c *i2c)
{
	u8 sr;
	unsigned long timeout;

	timeout = jiffies + XIIC_I2C_TIMEOUT;
	for (sr = xiic_getreg8(i2c, XIIC_SR_REG_OFFSET);
		!(sr & XIIC_SR_RX_FIFO_EMPTY_MASK);
		sr = xiic_getreg8(i2c, XIIC_SR_REG_OFFSET)) {
		xiic_getreg8(i2c, XIIC_DRR_REG_OFFSET);
		if (time_after(jiffies, timeout)) {
			dev_err(i2c->dev, "Failed to clear rx fifo\n");
			return -ETIMEDOUT;
		}
	}

	return 0;
<<<<<<< HEAD
}

static int xiic_wait_tx_empty(struct xiic_i2c *i2c)
{
	u8 isr;
	unsigned long timeout;

	timeout = jiffies + XIIC_I2C_TIMEOUT;
	for (isr = xiic_getreg32(i2c, XIIC_IISR_OFFSET);
			!(isr & XIIC_INTR_TX_EMPTY_MASK);
			isr = xiic_getreg32(i2c, XIIC_IISR_OFFSET)) {
		if (time_after(jiffies, timeout)) {
			dev_err(i2c->dev, "Timeout waiting at Tx empty\n");
			return -ETIMEDOUT;
		}
	}

	return 0;
}

static int xiic_reinit(struct xiic_i2c *i2c)
{
=======
}

static int xiic_wait_tx_empty(struct xiic_i2c *i2c)
{
	u8 isr;
	unsigned long timeout;

	timeout = jiffies + XIIC_I2C_TIMEOUT;
	for (isr = xiic_getreg32(i2c, XIIC_IISR_OFFSET);
			!(isr & XIIC_INTR_TX_EMPTY_MASK);
			isr = xiic_getreg32(i2c, XIIC_IISR_OFFSET)) {
		if (time_after(jiffies, timeout)) {
			dev_err(i2c->dev, "Timeout waiting at Tx empty\n");
			return -ETIMEDOUT;
		}
	}

	return 0;
}

static int xiic_reinit(struct xiic_i2c *i2c)
{
>>>>>>> a4adc2c2
	int ret;

	xiic_setreg32(i2c, XIIC_RESETR_OFFSET, XIIC_RESET_MASK);

	/* Set receive Fifo depth to maximum (zero based). */
	xiic_setreg8(i2c, XIIC_RFD_REG_OFFSET, IIC_RX_FIFO_DEPTH - 1);

	/* Reset Tx Fifo. */
	xiic_setreg8(i2c, XIIC_CR_REG_OFFSET, XIIC_CR_TX_FIFO_RESET_MASK);

	/* Enable IIC Device, remove Tx Fifo reset & disable general call. */
	xiic_setreg8(i2c, XIIC_CR_REG_OFFSET, XIIC_CR_ENABLE_DEVICE_MASK);

	/* make sure RX fifo is empty */
	ret = xiic_clear_rx_fifo(i2c);
	if (ret)
		return ret;

	/* Enable interrupts */
	xiic_setreg32(i2c, XIIC_DGIER_OFFSET, XIIC_GINTR_ENABLE_MASK);

	xiic_irq_clr_en(i2c, XIIC_INTR_ARB_LOST_MASK);

	return 0;
}

static void xiic_deinit(struct xiic_i2c *i2c)
{
	u8 cr;

	xiic_setreg32(i2c, XIIC_RESETR_OFFSET, XIIC_RESET_MASK);

	/* Disable IIC Device. */
	cr = xiic_getreg8(i2c, XIIC_CR_REG_OFFSET);
	xiic_setreg8(i2c, XIIC_CR_REG_OFFSET, cr & ~XIIC_CR_ENABLE_DEVICE_MASK);
}

static void xiic_smbus_block_read_setup(struct xiic_i2c *i2c)
{
	u8 rxmsg_len;
	u8 rfd_set = 0;

	/*
	 * Clear the I2C_M_RECV_LEN flag to avoid setting
	 * message length again
	 */
	i2c->rx_msg->flags &= ~I2C_M_RECV_LEN;

	/* Set smbus_block_read flag to identify in isr */
	i2c->smbus_block_read = true;

	/* Read byte from rx fifo and set message length */
	rxmsg_len  = xiic_getreg8(i2c, XIIC_DRR_REG_OFFSET);

	i2c->rx_msg->buf[i2c->rx_pos++] = rxmsg_len;

	/* Check if received length is valid */
	if (rxmsg_len <= I2C_SMBUS_BLOCK_MAX) {
		/* Set Receive fifo depth */
		if (rxmsg_len > IIC_RX_FIFO_DEPTH) {
			rfd_set = IIC_RX_FIFO_DEPTH - 1;
			i2c->rx_msg->len = rxmsg_len + 1;
		} else if ((rxmsg_len == 1) ||
			   (rxmsg_len == 0)) {
			/*
			 * Minimum of 3 bytes required to exit cleanly. 1 byte
			 * already received, Second byte is being received. Have
			 * to set NACK in read_rx before receiving the last byte
			 */
			i2c->rx_msg->len = 3;
		} else {
			rfd_set = rxmsg_len - 2;
			i2c->rx_msg->len = rxmsg_len + 1;
		}
		xiic_setreg8(i2c, XIIC_RFD_REG_OFFSET, rfd_set);

		return;
	}

	/* Invalid message length, trigger STATE_ERROR with tx_msg_len in ISR */
	i2c->tx_msg->len = 3;
	i2c->smbus_block_read = false;
	dev_err(i2c->adap.dev.parent, "smbus_block_read Invalid msg length\n");
}

static void xiic_read_rx(struct xiic_i2c *i2c)
{
	u8 bytes_in_fifo, cr = 0, bytes_to_read = 0;
	u32 bytes_rem = 0;
	int i;

	bytes_in_fifo = xiic_getreg8(i2c, XIIC_RFO_REG_OFFSET) + 1;

	dev_dbg(i2c->adap.dev.parent,
		"%s entry, bytes in fifo: %d, rem: %d, SR: 0x%x, CR: 0x%x\n",
		__func__, bytes_in_fifo, xiic_rx_space(i2c),
		xiic_getreg8(i2c, XIIC_SR_REG_OFFSET),
		xiic_getreg8(i2c, XIIC_CR_REG_OFFSET));

	if (bytes_in_fifo > xiic_rx_space(i2c))
		bytes_in_fifo = xiic_rx_space(i2c);

	bytes_to_read = bytes_in_fifo;

	if (!i2c->dynamic) {
		bytes_rem = xiic_rx_space(i2c) - bytes_in_fifo;

		/* Set msg length if smbus_block_read */
		if (i2c->rx_msg->flags & I2C_M_RECV_LEN) {
			xiic_smbus_block_read_setup(i2c);
			return;
		}

		if (bytes_rem > IIC_RX_FIFO_DEPTH) {
			bytes_to_read = bytes_in_fifo;
		} else if (bytes_rem > 1) {
			bytes_to_read = bytes_rem - 1;
		} else if (bytes_rem == 1) {
			bytes_to_read = 1;
			/* Set NACK in CR to indicate slave transmitter */
			cr = xiic_getreg8(i2c, XIIC_CR_REG_OFFSET);
			xiic_setreg8(i2c, XIIC_CR_REG_OFFSET, cr |
				     XIIC_CR_NO_ACK_MASK);
		} else if (bytes_rem == 0) {
			bytes_to_read = bytes_in_fifo;

			/* Generate stop on the bus if it is last message */
			if (i2c->nmsgs == 1) {
				cr = xiic_getreg8(i2c, XIIC_CR_REG_OFFSET);
				xiic_setreg8(i2c, XIIC_CR_REG_OFFSET, cr &
					     ~XIIC_CR_MSMS_MASK);
			}

			/* Make TXACK=0, clean up for next transaction */
			cr = xiic_getreg8(i2c, XIIC_CR_REG_OFFSET);
			xiic_setreg8(i2c, XIIC_CR_REG_OFFSET, cr &
				     ~XIIC_CR_NO_ACK_MASK);
		}
	}

	/* Read the fifo */
	for (i = 0; i < bytes_to_read; i++) {
		i2c->rx_msg->buf[i2c->rx_pos++] =
			xiic_getreg8(i2c, XIIC_DRR_REG_OFFSET);
	}
<<<<<<< HEAD

	if (i2c->dynamic) {
		u8 bytes;

=======

	if (i2c->dynamic) {
		u8 bytes;

>>>>>>> a4adc2c2
		/* Receive remaining bytes if less than fifo depth */
		bytes = min_t(u8, xiic_rx_space(i2c), IIC_RX_FIFO_DEPTH);
		bytes--;

		xiic_setreg8(i2c, XIIC_RFD_REG_OFFSET, bytes);
	}
}

static int xiic_tx_fifo_space(struct xiic_i2c *i2c)
{
	/* return the actual space left in the FIFO */
	return IIC_TX_FIFO_DEPTH - xiic_getreg8(i2c, XIIC_TFO_REG_OFFSET) - 1;
}

static void xiic_fill_tx_fifo(struct xiic_i2c *i2c)
{
	u8 fifo_space = xiic_tx_fifo_space(i2c);
	int len = xiic_tx_space(i2c);

	len = (len > fifo_space) ? fifo_space : len;

	dev_dbg(i2c->adap.dev.parent, "%s entry, len: %d, fifo space: %d\n",
		__func__, len, fifo_space);

	while (len--) {
		u16 data = i2c->tx_msg->buf[i2c->tx_pos++];

		if (!xiic_tx_space(i2c) && i2c->nmsgs == 1) {
			/* last message in transfer -> STOP */
			data |= XIIC_TX_DYN_STOP_MASK;
			dev_dbg(i2c->adap.dev.parent, "%s TX STOP\n", __func__);
		}
		xiic_setreg16(i2c, XIIC_DTR_REG_OFFSET, data);
	}
}

static void xiic_std_fill_tx_fifo(struct xiic_i2c *i2c)
{
	u8 fifo_space = xiic_tx_fifo_space(i2c);
	u16 data = 0;
	int len = xiic_tx_space(i2c);

	dev_dbg(i2c->adap.dev.parent, "%s entry, len: %d, fifo space: %d\n",
		__func__, len, fifo_space);

	if (len > fifo_space)
		len = fifo_space;
	else if (len && !(i2c->nmsgs > 1))
		len--;

	while (len--) {
		data = i2c->tx_msg->buf[i2c->tx_pos++];
		xiic_setreg16(i2c, XIIC_DTR_REG_OFFSET, data);
	}
}

static void xiic_send_tx(struct xiic_i2c *i2c)
{
	dev_dbg(i2c->adap.dev.parent,
		"%s entry, rem: %d, SR: 0x%x, CR: 0x%x\n",
		__func__, xiic_tx_space(i2c),
		xiic_getreg8(i2c, XIIC_SR_REG_OFFSET),
		xiic_getreg8(i2c, XIIC_CR_REG_OFFSET));

	if (xiic_tx_space(i2c) > 1) {
		xiic_std_fill_tx_fifo(i2c);
		return;
	}

	if ((xiic_tx_space(i2c) == 1)) {
		u16 data;

		if (i2c->nmsgs == 1) {
			u8 cr;
			int status;

			/* Wait till FIFO is empty so STOP is sent last */
			status = xiic_wait_tx_empty(i2c);
			if (status)
				return;

			/* Write to CR to stop */
			cr = xiic_getreg8(i2c, XIIC_CR_REG_OFFSET);
			xiic_setreg8(i2c, XIIC_CR_REG_OFFSET, cr &
				     ~XIIC_CR_MSMS_MASK);
		}
		/* Send last byte */
		data = i2c->tx_msg->buf[i2c->tx_pos++];
		xiic_setreg16(i2c, XIIC_DTR_REG_OFFSET, data);
	}
}

static void xiic_wakeup(struct xiic_i2c *i2c, enum xilinx_i2c_state code)
{
	i2c->tx_msg = NULL;
	i2c->rx_msg = NULL;
	i2c->nmsgs = 0;
	i2c->state = code;
	wake_up(&i2c->wait);
}

static irqreturn_t xiic_process(int irq, void *dev_id)
{
	struct xiic_i2c *i2c = dev_id;
	u32 pend, isr, ier;
	u32 clr = 0;
	int ret;

	/* Get the interrupt Status from the IPIF. There is no clearing of
	 * interrupts in the IPIF. Interrupts must be cleared at the source.
	 * To find which interrupts are pending; AND interrupts pending with
	 * interrupts masked.
	 */
	mutex_lock(&i2c->lock);
	isr = xiic_getreg32(i2c, XIIC_IISR_OFFSET);
	ier = xiic_getreg32(i2c, XIIC_IIER_OFFSET);
	pend = isr & ier;

	dev_dbg(i2c->adap.dev.parent, "%s: IER: 0x%x, ISR: 0x%x, pend: 0x%x\n",
		__func__, ier, isr, pend);
	dev_dbg(i2c->adap.dev.parent, "%s: SR: 0x%x, msg: %p, nmsgs: %d\n",
		__func__, xiic_getreg8(i2c, XIIC_SR_REG_OFFSET),
		i2c->tx_msg, i2c->nmsgs);
	dev_dbg(i2c->adap.dev.parent, "%s, ISR: 0x%x, CR: 0x%x\n",
		__func__, xiic_getreg32(i2c, XIIC_IISR_OFFSET),
		xiic_getreg8(i2c, XIIC_CR_REG_OFFSET));

	/* Service requesting interrupt */
	if ((pend & XIIC_INTR_ARB_LOST_MASK) ||
	    ((pend & XIIC_INTR_TX_ERROR_MASK) &&
	    !(pend & XIIC_INTR_RX_FULL_MASK))) {
		/* bus arbritration lost, or...
		 * Transmit error _OR_ RX completed
		 * if this happens when RX_FULL is not set
		 * this is probably a TX error
		 */

		dev_dbg(i2c->adap.dev.parent, "%s error\n", __func__);

		/* dynamic mode seem to suffer from problems if we just flushes
		 * fifos and the next message is a TX with len 0 (only addr)
		 * reset the IP instead of just flush fifos
		 */
		ret = xiic_reinit(i2c);
		if (!ret)
			dev_dbg(i2c->adap.dev.parent, "reinit failed\n");

		if (i2c->rx_msg)
			xiic_wakeup(i2c, STATE_ERROR);
		if (i2c->tx_msg)
			xiic_wakeup(i2c, STATE_ERROR);
	}
	if (pend & XIIC_INTR_RX_FULL_MASK) {
		/* Receive register/FIFO is full */

		clr |= XIIC_INTR_RX_FULL_MASK;
		if (!i2c->rx_msg) {
			dev_dbg(i2c->adap.dev.parent,
				"%s unexpected RX IRQ\n", __func__);
			xiic_clear_rx_fifo(i2c);
			goto out;
		}

		xiic_read_rx(i2c);
		if (xiic_rx_space(i2c) == 0) {
			/* this is the last part of the message */
			i2c->rx_msg = NULL;

			/* also clear TX error if there (RX complete) */
			clr |= (isr & XIIC_INTR_TX_ERROR_MASK);

			dev_dbg(i2c->adap.dev.parent,
				"%s end of message, nmsgs: %d\n",
				__func__, i2c->nmsgs);

			/* send next message if this wasn't the last,
			 * otherwise the transfer will be finialise when
			 * receiving the bus not busy interrupt
			 */
			if (i2c->nmsgs > 1) {
				i2c->nmsgs--;
				i2c->tx_msg++;
				dev_dbg(i2c->adap.dev.parent,
					"%s will start next...\n", __func__);

				__xiic_start_xfer(i2c);
			}
		}
	}
	if (pend & (XIIC_INTR_TX_EMPTY_MASK | XIIC_INTR_TX_HALF_MASK)) {
		/* Transmit register/FIFO is empty or ½ empty */

		clr |= (pend &
			(XIIC_INTR_TX_EMPTY_MASK | XIIC_INTR_TX_HALF_MASK));

		if (!i2c->tx_msg) {
			dev_dbg(i2c->adap.dev.parent,
				"%s unexpected TX IRQ\n", __func__);
			goto out;
		}

		if (i2c->dynamic)
			xiic_fill_tx_fifo(i2c);
		else
			xiic_send_tx(i2c);

		/* current message sent and there is space in the fifo */
		if (!xiic_tx_space(i2c) && xiic_tx_fifo_space(i2c) >= 2) {
			dev_dbg(i2c->adap.dev.parent,
				"%s end of message sent, nmsgs: %d\n",
				__func__, i2c->nmsgs);
			if (i2c->nmsgs > 1) {
				i2c->nmsgs--;
				i2c->tx_msg++;
				__xiic_start_xfer(i2c);
			} else {
				xiic_irq_dis(i2c, XIIC_INTR_TX_HALF_MASK);

				dev_dbg(i2c->adap.dev.parent,
					"%s Got TX IRQ but no more to do...\n",
					__func__);
			}
		} else if (!xiic_tx_space(i2c) && (i2c->nmsgs == 1))
			/* current frame is sent and is last,
			 * make sure to disable tx half
			 */
			xiic_irq_dis(i2c, XIIC_INTR_TX_HALF_MASK);
	}

	if (pend & XIIC_INTR_BNB_MASK) {
		/* IIC bus has transitioned to not busy */
		clr |= XIIC_INTR_BNB_MASK;

		/* The bus is not busy, disable BusNotBusy interrupt */
		xiic_irq_dis(i2c, XIIC_INTR_BNB_MASK);

		if (i2c->tx_msg && i2c->smbus_block_read) {
			i2c->smbus_block_read = false;
			/* Set requested message len=1 to indicate STATE_DONE */
			i2c->tx_msg->len = 1;
		}

		if (!i2c->tx_msg)
			goto out;

		if (i2c->nmsgs == 1 && !i2c->rx_msg &&
		    xiic_tx_space(i2c) == 0)
			xiic_wakeup(i2c, STATE_DONE);
		else
			xiic_wakeup(i2c, STATE_ERROR);
	}

out:
	dev_dbg(i2c->adap.dev.parent, "%s clr: 0x%x\n", __func__, clr);

	xiic_setreg32(i2c, XIIC_IISR_OFFSET, clr);
	mutex_unlock(&i2c->lock);
	return IRQ_HANDLED;
}

static int xiic_bus_busy(struct xiic_i2c *i2c)
{
	u8 sr = xiic_getreg8(i2c, XIIC_SR_REG_OFFSET);

	return (sr & XIIC_SR_BUS_BUSY_MASK) ? -EBUSY : 0;
}

static int xiic_busy(struct xiic_i2c *i2c)
{
	int tries = 3;
	int err;

	if (i2c->tx_msg)
		return -EBUSY;

	/* In single master mode bus can only be busy, when in use by this
	 * driver. If the register indicates bus being busy for some reason we
	 * should ignore it, since bus will never be released and i2c will be
	 * stuck forever.
	 */
	if (i2c->singlemaster) {
		return 0;
	}

	/* for instance if previous transfer was terminated due to TX error
	 * it might be that the bus is on it's way to become available
	 * give it at most 3 ms to wake
	 */
	err = xiic_bus_busy(i2c);
	while (err && tries--) {
		msleep(1);
		err = xiic_bus_busy(i2c);
	}

	return err;
}

static void xiic_start_recv(struct xiic_i2c *i2c)
{
	u16 rx_watermark;
	u8 cr = 0, rfd_set = 0;
	struct i2c_msg *msg = i2c->rx_msg = i2c->tx_msg;

	dev_dbg(i2c->adap.dev.parent, "%s entry, ISR: 0x%x, CR: 0x%x\n",
		__func__, xiic_getreg32(i2c, XIIC_IISR_OFFSET),
		xiic_getreg8(i2c, XIIC_CR_REG_OFFSET));

	/* Disable Tx interrupts */
	xiic_irq_dis(i2c, XIIC_INTR_TX_HALF_MASK | XIIC_INTR_TX_EMPTY_MASK);

	if (i2c->dynamic) {
		u8 bytes;
		u16 val;

		/* Clear and enable Rx full interrupt. */
		xiic_irq_clr_en(i2c, XIIC_INTR_RX_FULL_MASK |
				XIIC_INTR_TX_ERROR_MASK);

		/*
		 * We want to get all but last byte, because the TX_ERROR IRQ
		 * is used to indicate error ACK on the address, and
		 * negative ack on the last received byte, so to not mix
		 * them receive all but last.
		 * In the case where there is only one byte to receive
		 * we can check if ERROR and RX full is set at the same time
		 */
		rx_watermark = msg->len;
		bytes = min_t(u8, rx_watermark, IIC_RX_FIFO_DEPTH);
		bytes--;

		xiic_setreg8(i2c, XIIC_RFD_REG_OFFSET, bytes);

<<<<<<< HEAD
		local_irq_save(flags);
=======
>>>>>>> a4adc2c2
		if (!(msg->flags & I2C_M_NOSTART))
			/* write the address */
			xiic_setreg16(i2c, XIIC_DTR_REG_OFFSET,
				      i2c_8bit_addr_from_msg(msg) |
				      XIIC_TX_DYN_START_MASK);

		xiic_irq_clr_en(i2c, XIIC_INTR_BNB_MASK);

		/* If last message, include dynamic stop bit with length */
		val = (i2c->nmsgs == 1) ? XIIC_TX_DYN_STOP_MASK : 0;
		val |= msg->len;

		xiic_setreg16(i2c, XIIC_DTR_REG_OFFSET, val);
<<<<<<< HEAD
		local_irq_restore(flags);
=======
>>>>>>> a4adc2c2
	} else {
		/*
		 * If previous message is Tx, make sure that Tx FIFO is empty
		 * before starting a new transfer as the repeated start in
		 * standard mode can corrupt the transaction if there are
		 * still bytes to be transmitted in FIFO
		 */
		if (i2c->prev_msg_tx) {
			int status;

			status = xiic_wait_tx_empty(i2c);
			if (status)
				return;
		}

		cr = xiic_getreg8(i2c, XIIC_CR_REG_OFFSET);

		/* Set Receive fifo depth */
		rx_watermark = msg->len;
		if (rx_watermark > IIC_RX_FIFO_DEPTH) {
			rfd_set = IIC_RX_FIFO_DEPTH - 1;
		} else if ((rx_watermark == 1) || (rx_watermark == 0)) {
			rfd_set = rx_watermark - 1;

			/* Set No_ACK, except for smbus_block_read */
			if (!(i2c->rx_msg->flags & I2C_M_RECV_LEN)) {
				/* Handle single byte transfer separately */
				cr |= XIIC_CR_NO_ACK_MASK;
			}
		} else {
			rfd_set = rx_watermark - 2;
		}

		/* Check if RSTA should be set */
		if (cr & XIIC_CR_MSMS_MASK) {
			/* Already a master, RSTA should be set */
			xiic_setreg8(i2c, XIIC_CR_REG_OFFSET, (cr |
				     XIIC_CR_REPEATED_START_MASK) &
				     ~(XIIC_CR_DIR_IS_TX_MASK));
		}

		xiic_setreg8(i2c, XIIC_RFD_REG_OFFSET, rfd_set);

		/* Clear and enable Rx full and transmit complete interrupts */
		xiic_irq_clr_en(i2c, XIIC_INTR_RX_FULL_MASK |
				XIIC_INTR_TX_ERROR_MASK);

		/* Write the address */
		xiic_setreg16(i2c, XIIC_DTR_REG_OFFSET,
			      i2c_8bit_addr_from_msg(msg));

		/* Write to Control Register,to start transaction in Rx mode */
		if ((cr & XIIC_CR_MSMS_MASK) == 0) {
			xiic_setreg8(i2c, XIIC_CR_REG_OFFSET, (cr |
				     XIIC_CR_MSMS_MASK)
				     & ~(XIIC_CR_DIR_IS_TX_MASK));
		}

		dev_dbg(i2c->adap.dev.parent, "%s end, ISR: 0x%x, CR: 0x%x\n",
			__func__, xiic_getreg32(i2c, XIIC_IISR_OFFSET),
			xiic_getreg8(i2c, XIIC_CR_REG_OFFSET));
	}

	if (i2c->nmsgs == 1)
		/* very last, enable bus not busy as well */
		xiic_irq_clr_en(i2c, XIIC_INTR_BNB_MASK);

	/* the message is tx:ed */
	i2c->tx_pos = msg->len;

	/* Enable interrupts */
	xiic_setreg32(i2c, XIIC_DGIER_OFFSET, XIIC_GINTR_ENABLE_MASK);

	i2c->prev_msg_tx = false;
}

static void xiic_start_send(struct xiic_i2c *i2c)
{
	u8 cr = 0;
	u16 data;
	struct i2c_msg *msg = i2c->tx_msg;

	xiic_irq_clr(i2c, XIIC_INTR_TX_ERROR_MASK);

	dev_dbg(i2c->adap.dev.parent, "%s entry, msg: %p, len: %d",
		__func__, msg, msg->len);
	dev_dbg(i2c->adap.dev.parent, "%s entry, ISR: 0x%x, CR: 0x%x\n",
		__func__, xiic_getreg32(i2c, XIIC_IISR_OFFSET),
		xiic_getreg8(i2c, XIIC_CR_REG_OFFSET));

	if (i2c->dynamic) {
		if (!(msg->flags & I2C_M_NOSTART)) {
			/* write the address */
			data = i2c_8bit_addr_from_msg(msg) |
				XIIC_TX_DYN_START_MASK;

			if (i2c->nmsgs == 1 && msg->len == 0)
				/* no data and last message -> add STOP */
				data |= XIIC_TX_DYN_STOP_MASK;
<<<<<<< HEAD

			xiic_setreg16(i2c, XIIC_DTR_REG_OFFSET, data);
		}

=======

			xiic_setreg16(i2c, XIIC_DTR_REG_OFFSET, data);
		}

>>>>>>> a4adc2c2
		xiic_fill_tx_fifo(i2c);

		/* Clear any pending Tx empty, Tx Error and then enable them */
		xiic_irq_clr_en(i2c, (XIIC_INTR_TX_EMPTY_MASK |
				      XIIC_INTR_TX_ERROR_MASK |
				      XIIC_INTR_BNB_MASK));
	} else {
		/*
		 * If previous message is Tx, make sure that Tx FIFO is empty
		 * before starting a new transfer as the repeated start in
		 * standard mode can corrupt the transaction if there are
		 * still bytes to be transmitted in FIFO
		 */
		if (i2c->prev_msg_tx) {
			int status;

			status = xiic_wait_tx_empty(i2c);
			if (status)
				return;
		}

		/* Check if RSTA should be set */
		cr = xiic_getreg8(i2c, XIIC_CR_REG_OFFSET);
		if (cr & XIIC_CR_MSMS_MASK) {
			/* Already a master, RSTA should be set */
			xiic_setreg8(i2c, XIIC_CR_REG_OFFSET, (cr |
				     XIIC_CR_REPEATED_START_MASK |
				     XIIC_CR_DIR_IS_TX_MASK) &
				     ~(XIIC_CR_NO_ACK_MASK));
		}

		/* Write address to FIFO */
		data = i2c_8bit_addr_from_msg(msg);
		xiic_setreg16(i2c, XIIC_DTR_REG_OFFSET, data);
		/* Fill fifo */
		xiic_std_fill_tx_fifo(i2c);

		if ((cr & XIIC_CR_MSMS_MASK) == 0) {

			/* Start Tx by writing to CR */
			cr = xiic_getreg8(i2c, XIIC_CR_REG_OFFSET);
			xiic_setreg8(i2c, XIIC_CR_REG_OFFSET, cr |
				     XIIC_CR_MSMS_MASK |
				     XIIC_CR_DIR_IS_TX_MASK);
		}

		/* Clear any pending Tx empty, Tx Error and then enable them */
		xiic_irq_clr_en(i2c, XIIC_INTR_TX_EMPTY_MASK |
				XIIC_INTR_TX_ERROR_MASK |
				XIIC_INTR_BNB_MASK);
	}
	i2c->prev_msg_tx = true;
}

static irqreturn_t xiic_isr(int irq, void *dev_id)
{
	struct xiic_i2c *i2c = dev_id;
	u32 pend, isr, ier;
	irqreturn_t ret = IRQ_NONE;
	/* Do not processes a devices interrupts if the device has no
	 * interrupts pending
	 */

	dev_dbg(i2c->adap.dev.parent, "%s entry\n", __func__);

	isr = xiic_getreg32(i2c, XIIC_IISR_OFFSET);
	ier = xiic_getreg32(i2c, XIIC_IIER_OFFSET);
	pend = isr & ier;
	if (pend)
		ret = IRQ_WAKE_THREAD;

	return ret;
}

static void __xiic_start_xfer(struct xiic_i2c *i2c)
{
	int first = 1;
	int fifo_space = xiic_tx_fifo_space(i2c);

	dev_dbg(i2c->adap.dev.parent, "%s entry, msg: %p, fifos space: %d\n",
		__func__, i2c->tx_msg, fifo_space);

	if (!i2c->tx_msg)
		return;

	i2c->rx_pos = 0;
	i2c->tx_pos = 0;
	i2c->state = STATE_START;
	while ((fifo_space >= 2) && (first || (i2c->nmsgs > 1))) {
		if (!first) {
			i2c->nmsgs--;
			i2c->tx_msg++;
			i2c->tx_pos = 0;
		} else {
			first = 0;
		}

		if (i2c->tx_msg->flags & I2C_M_RD) {
			/* we dont date putting several reads in the FIFO */
			xiic_start_recv(i2c);
			return;
		}

		xiic_start_send(i2c);
		if (xiic_tx_space(i2c) != 0) {
			/* the message could not be completely sent */
			break;
		}

		fifo_space = xiic_tx_fifo_space(i2c);
	}

	/* there are more messages or the current one could not be completely
	 * put into the FIFO, also enable the half empty interrupt
	 */
	if (i2c->nmsgs > 1 || xiic_tx_space(i2c))
		xiic_irq_clr_en(i2c, XIIC_INTR_TX_HALF_MASK);
}

static int xiic_start_xfer(struct xiic_i2c *i2c)
{
	int ret;

	mutex_lock(&i2c->lock);

	ret = xiic_reinit(i2c);
	if (!ret)
		__xiic_start_xfer(i2c);

	mutex_unlock(&i2c->lock);

	return ret;
}

static int xiic_xfer(struct i2c_adapter *adap, struct i2c_msg *msgs, int num)
{
	bool broken_read, max_read_len, smbus_blk_read;
	struct xiic_i2c *i2c = i2c_get_adapdata(adap);
	int err, count;

	dev_dbg(adap->dev.parent, "%s entry SR: 0x%x\n", __func__,
		xiic_getreg8(i2c, XIIC_SR_REG_OFFSET));

	err = pm_runtime_get_sync(i2c->dev);
	if (err < 0)
		return err;

	err = xiic_busy(i2c);
	if (err)
		goto out;

	i2c->tx_msg = msgs;
	i2c->nmsgs = num;

	/* Decide standard mode or Dynamic mode */
	i2c->dynamic = true;

	/* Initialize prev message type */
	i2c->prev_msg_tx = false;

	/*
<<<<<<< HEAD
	 * Enter standard mode only when read length is > 255 bytes or
	 * for smbus_block_read transaction
	 */
	for (count = 0; count < i2c->nmsgs; count++) {
		if (((i2c->tx_msg[count].flags & I2C_M_RD) &&
		     i2c->tx_msg[count].len > MAX_READ_LENGTH_DYNAMIC) ||
		    (i2c->tx_msg[count].flags & I2C_M_RECV_LEN)) {
=======
	 * Scan through nmsgs, use dynamic mode when none of the below three
	 * conditions occur. We need standard mode even if one condition holds
	 * true in the entire array of messages in a single transfer.
	 * If read transaction as dynamic mode is broken for delayed reads
	 * in xlnx,axi-iic-2.0 / xlnx,xps-iic-2.00.a IP versions.
	 * If read length is > 255 bytes.
	 * If smbus_block_read transaction.
	 */
	for (count = 0; count < i2c->nmsgs; count++) {
		broken_read = (i2c->quirks & DYNAMIC_MODE_READ_BROKEN_BIT) &&
			       (i2c->tx_msg[count].flags & I2C_M_RD);
		max_read_len = (i2c->tx_msg[count].flags & I2C_M_RD) &&
				(i2c->tx_msg[count].len > MAX_READ_LENGTH_DYNAMIC);
		smbus_blk_read = (i2c->tx_msg[count].flags & I2C_M_RECV_LEN);

		if (broken_read || max_read_len || smbus_blk_read) {
>>>>>>> a4adc2c2
			i2c->dynamic = false;
			break;
		}
	}

	err = xiic_start_xfer(i2c);
	if (err < 0) {
		dev_err(adap->dev.parent, "Error xiic_start_xfer\n");
		goto out;
	}

	if (wait_event_timeout(i2c->wait, i2c->state == STATE_ERROR ||
			       i2c->state == STATE_DONE, HZ)) {
		err = (i2c->state == STATE_DONE) ? num : -EIO;
		goto out;
	} else {
		i2c->tx_msg = NULL;
		i2c->rx_msg = NULL;
		i2c->nmsgs = 0;
		err = -ETIMEDOUT;
		goto out;
	}
out:
	pm_runtime_mark_last_busy(i2c->dev);
	pm_runtime_put_autosuspend(i2c->dev);
	return err;
}

static u32 xiic_func(struct i2c_adapter *adap)
{
	return I2C_FUNC_I2C | I2C_FUNC_SMBUS_EMUL | I2C_FUNC_SMBUS_BLOCK_DATA;
}

static const struct i2c_algorithm xiic_algorithm = {
	.master_xfer = xiic_xfer,
	.functionality = xiic_func,
};

static const struct i2c_adapter xiic_adapter = {
	.owner = THIS_MODULE,
	.name = DRIVER_NAME,
	.class = I2C_CLASS_DEPRECATED,
	.algo = &xiic_algorithm,
};

<<<<<<< HEAD
=======
static const struct xiic_version_data xiic_2_00 = {
	.quirks = DYNAMIC_MODE_READ_BROKEN_BIT,
};

#if defined(CONFIG_OF)
static const struct of_device_id xiic_of_match[] = {
	{ .compatible = "xlnx,xps-iic-2.00.a", .data = &xiic_2_00 },
	{ .compatible = "xlnx,axi-iic-2.1", },
	{},
};
MODULE_DEVICE_TABLE(of, xiic_of_match);
#endif

>>>>>>> a4adc2c2
static int xiic_i2c_probe(struct platform_device *pdev)
{
	struct xiic_i2c *i2c;
	struct xiic_i2c_platform_data *pdata;
	const struct of_device_id *match;
	struct resource *res;
	int ret, irq;
	u8 i;
	u32 sr;

	i2c = devm_kzalloc(&pdev->dev, sizeof(*i2c), GFP_KERNEL);
	if (!i2c)
		return -ENOMEM;

	match = of_match_node(xiic_of_match, pdev->dev.of_node);
	if (match && match->data) {
		const struct xiic_version_data *data = match->data;

		i2c->quirks = data->quirks;
	}

	res = platform_get_resource(pdev, IORESOURCE_MEM, 0);
	i2c->base = devm_ioremap_resource(&pdev->dev, res);
	if (IS_ERR(i2c->base))
		return PTR_ERR(i2c->base);

	irq = platform_get_irq(pdev, 0);
	if (irq < 0)
		return irq;

	pdata = dev_get_platdata(&pdev->dev);

	/* hook up driver to tree */
	platform_set_drvdata(pdev, i2c);
	i2c->adap = xiic_adapter;
	i2c_set_adapdata(&i2c->adap, i2c);
	i2c->adap.dev.parent = &pdev->dev;
	i2c->adap.dev.of_node = pdev->dev.of_node;

	mutex_init(&i2c->lock);
	init_waitqueue_head(&i2c->wait);

	i2c->clk = devm_clk_get(&pdev->dev, NULL);
	if (IS_ERR(i2c->clk)) {
		if (PTR_ERR(i2c->clk) != -EPROBE_DEFER)
			dev_err(&pdev->dev, "input clock not found.\n");
		return PTR_ERR(i2c->clk);
	}
	ret = clk_prepare_enable(i2c->clk);
	if (ret) {
		dev_err(&pdev->dev, "Unable to enable clock.\n");
		return ret;
	}
	i2c->dev = &pdev->dev;
	pm_runtime_set_autosuspend_delay(i2c->dev, XIIC_PM_TIMEOUT);
	pm_runtime_use_autosuspend(i2c->dev);
	pm_runtime_set_active(i2c->dev);
	pm_runtime_enable(i2c->dev);
	ret = devm_request_threaded_irq(&pdev->dev, irq, xiic_isr,
					xiic_process, IRQF_ONESHOT,
					pdev->name, i2c);

	if (ret < 0) {
		dev_err(&pdev->dev, "Cannot claim IRQ\n");
		goto err_clk_dis;
	}

	i2c->singlemaster =
		of_property_read_bool(pdev->dev.of_node, "single-master");

	/*
	 * Detect endianness
	 * Try to reset the TX FIFO. Then check the EMPTY flag. If it is not
	 * set, assume that the endianness was wrong and swap.
	 */
	i2c->endianness = LITTLE;
	xiic_setreg32(i2c, XIIC_CR_REG_OFFSET, XIIC_CR_TX_FIFO_RESET_MASK);
	/* Reset is cleared in xiic_reinit */
	sr = xiic_getreg32(i2c, XIIC_SR_REG_OFFSET);
	if (!(sr & XIIC_SR_TX_FIFO_EMPTY_MASK))
		i2c->endianness = BIG;

	ret = xiic_reinit(i2c);
	if (ret < 0) {
		dev_err(&pdev->dev, "Cannot xiic_reinit\n");
		goto err_clk_dis;
	}

	/* add i2c adapter to i2c tree */
	ret = i2c_add_adapter(&i2c->adap);
	if (ret) {
		xiic_deinit(i2c);
		goto err_clk_dis;
	}

	if (pdata) {
		/* add in known devices to the bus */
		for (i = 0; i < pdata->num_devices; i++)
			i2c_new_client_device(&i2c->adap, pdata->devices + i);
	}

	return 0;

err_clk_dis:
	pm_runtime_set_suspended(&pdev->dev);
	pm_runtime_disable(&pdev->dev);
	clk_disable_unprepare(i2c->clk);
	return ret;
}

static int xiic_i2c_remove(struct platform_device *pdev)
{
	struct xiic_i2c *i2c = platform_get_drvdata(pdev);
	int ret;

	/* remove adapter & data */
	i2c_del_adapter(&i2c->adap);

	ret = pm_runtime_get_sync(i2c->dev);
	if (ret < 0)
		return ret;

	xiic_deinit(i2c);
	pm_runtime_put_sync(i2c->dev);
	clk_disable_unprepare(i2c->clk);
	pm_runtime_disable(&pdev->dev);
	pm_runtime_set_suspended(&pdev->dev);
	pm_runtime_dont_use_autosuspend(&pdev->dev);

	return 0;
}

static int __maybe_unused xiic_i2c_runtime_suspend(struct device *dev)
{
	struct xiic_i2c *i2c = dev_get_drvdata(dev);

	clk_disable(i2c->clk);

	return 0;
}

static int __maybe_unused xiic_i2c_runtime_resume(struct device *dev)
{
	struct xiic_i2c *i2c = dev_get_drvdata(dev);
	int ret;

	ret = clk_enable(i2c->clk);
	if (ret) {
		dev_err(dev, "Cannot enable clock.\n");
		return ret;
	}

	return 0;
}

static const struct dev_pm_ops xiic_dev_pm_ops = {
	SET_RUNTIME_PM_OPS(xiic_i2c_runtime_suspend,
			   xiic_i2c_runtime_resume, NULL)
};

static struct platform_driver xiic_i2c_driver = {
	.probe   = xiic_i2c_probe,
	.remove  = xiic_i2c_remove,
	.driver  = {
		.name = DRIVER_NAME,
		.of_match_table = of_match_ptr(xiic_of_match),
		.pm = &xiic_dev_pm_ops,
	},
};

module_platform_driver(xiic_i2c_driver);

MODULE_AUTHOR("info@mocean-labs.com");
MODULE_DESCRIPTION("Xilinx I2C bus driver");
MODULE_LICENSE("GPL v2");<|MERGE_RESOLUTION|>--- conflicted
+++ resolved
@@ -48,24 +48,6 @@
 
 /**
  * struct xiic_i2c - Internal representation of the XIIC I2C bus
-<<<<<<< HEAD
- * @dev:	Pointer to device structure
- * @base:	Memory base of the HW registers
- * @wait:	Wait queue for callers
- * @adap:	Kernel adapter representation
- * @tx_msg:	Messages from above to be sent
- * @lock:	Mutual exclusion
- * @tx_pos:	Current pos in TX message
- * @nmsgs:	Number of messages in tx_msg
- * @state:	See STATE_
- * @rx_msg:	Current RX message
- * @rx_pos:	Position within current RX message
- * @endianness: big/little-endian byte order
- * @clk:	Pointer to struct clk
- * @dynamic: Mode of controller
- * @prev_msg_tx: Previous message is Tx
- * @smbus_block_read: Flag to handle block read
-=======
  * @dev: Pointer to device structure
  * @base: Memory base of the HW registers
  * @wait: Wait queue for callers
@@ -84,7 +66,6 @@
  * @prev_msg_tx: Previous message is Tx
  * @smbus_block_read: Flag to handle block read
  * @quirks: To hold platform specific bug info
->>>>>>> a4adc2c2
  */
 struct xiic_i2c {
 	struct device *dev;
@@ -99,13 +80,6 @@
 	int rx_pos;
 	enum xiic_endian endianness;
 	struct clk *clk;
-<<<<<<< HEAD
-	bool dynamic;
-	bool prev_msg_tx;
-	bool smbus_block_read;
-};
-
-=======
 	enum xilinx_i2c_state state;
 	bool singlemaster;
 	bool dynamic;
@@ -118,7 +92,6 @@
 	u32 quirks;
 };
 
->>>>>>> a4adc2c2
 #define XIIC_MSB_OFFSET 0
 #define XIIC_REG_OFFSET (0x100 + XIIC_MSB_OFFSET)
 
@@ -314,7 +287,6 @@
 	}
 
 	return 0;
-<<<<<<< HEAD
 }
 
 static int xiic_wait_tx_empty(struct xiic_i2c *i2c)
@@ -337,30 +309,6 @@
 
 static int xiic_reinit(struct xiic_i2c *i2c)
 {
-=======
-}
-
-static int xiic_wait_tx_empty(struct xiic_i2c *i2c)
-{
-	u8 isr;
-	unsigned long timeout;
-
-	timeout = jiffies + XIIC_I2C_TIMEOUT;
-	for (isr = xiic_getreg32(i2c, XIIC_IISR_OFFSET);
-			!(isr & XIIC_INTR_TX_EMPTY_MASK);
-			isr = xiic_getreg32(i2c, XIIC_IISR_OFFSET)) {
-		if (time_after(jiffies, timeout)) {
-			dev_err(i2c->dev, "Timeout waiting at Tx empty\n");
-			return -ETIMEDOUT;
-		}
-	}
-
-	return 0;
-}
-
-static int xiic_reinit(struct xiic_i2c *i2c)
-{
->>>>>>> a4adc2c2
 	int ret;
 
 	xiic_setreg32(i2c, XIIC_RESETR_OFFSET, XIIC_RESET_MASK);
@@ -506,17 +454,10 @@
 		i2c->rx_msg->buf[i2c->rx_pos++] =
 			xiic_getreg8(i2c, XIIC_DRR_REG_OFFSET);
 	}
-<<<<<<< HEAD
 
 	if (i2c->dynamic) {
 		u8 bytes;
 
-=======
-
-	if (i2c->dynamic) {
-		u8 bytes;
-
->>>>>>> a4adc2c2
 		/* Receive remaining bytes if less than fifo depth */
 		bytes = min_t(u8, xiic_rx_space(i2c), IIC_RX_FIFO_DEPTH);
 		bytes--;
@@ -849,10 +790,6 @@
 
 		xiic_setreg8(i2c, XIIC_RFD_REG_OFFSET, bytes);
 
-<<<<<<< HEAD
-		local_irq_save(flags);
-=======
->>>>>>> a4adc2c2
 		if (!(msg->flags & I2C_M_NOSTART))
 			/* write the address */
 			xiic_setreg16(i2c, XIIC_DTR_REG_OFFSET,
@@ -866,10 +803,6 @@
 		val |= msg->len;
 
 		xiic_setreg16(i2c, XIIC_DTR_REG_OFFSET, val);
-<<<<<<< HEAD
-		local_irq_restore(flags);
-=======
->>>>>>> a4adc2c2
 	} else {
 		/*
 		 * If previous message is Tx, make sure that Tx FIFO is empty
@@ -969,17 +902,10 @@
 			if (i2c->nmsgs == 1 && msg->len == 0)
 				/* no data and last message -> add STOP */
 				data |= XIIC_TX_DYN_STOP_MASK;
-<<<<<<< HEAD
 
 			xiic_setreg16(i2c, XIIC_DTR_REG_OFFSET, data);
 		}
 
-=======
-
-			xiic_setreg16(i2c, XIIC_DTR_REG_OFFSET, data);
-		}
-
->>>>>>> a4adc2c2
 		xiic_fill_tx_fifo(i2c);
 
 		/* Clear any pending Tx empty, Tx Error and then enable them */
@@ -1141,15 +1067,6 @@
 	i2c->prev_msg_tx = false;
 
 	/*
-<<<<<<< HEAD
-	 * Enter standard mode only when read length is > 255 bytes or
-	 * for smbus_block_read transaction
-	 */
-	for (count = 0; count < i2c->nmsgs; count++) {
-		if (((i2c->tx_msg[count].flags & I2C_M_RD) &&
-		     i2c->tx_msg[count].len > MAX_READ_LENGTH_DYNAMIC) ||
-		    (i2c->tx_msg[count].flags & I2C_M_RECV_LEN)) {
-=======
 	 * Scan through nmsgs, use dynamic mode when none of the below three
 	 * conditions occur. We need standard mode even if one condition holds
 	 * true in the entire array of messages in a single transfer.
@@ -1166,7 +1083,6 @@
 		smbus_blk_read = (i2c->tx_msg[count].flags & I2C_M_RECV_LEN);
 
 		if (broken_read || max_read_len || smbus_blk_read) {
->>>>>>> a4adc2c2
 			i2c->dynamic = false;
 			break;
 		}
@@ -1212,8 +1128,6 @@
 	.algo = &xiic_algorithm,
 };
 
-<<<<<<< HEAD
-=======
 static const struct xiic_version_data xiic_2_00 = {
 	.quirks = DYNAMIC_MODE_READ_BROKEN_BIT,
 };
@@ -1227,7 +1141,6 @@
 MODULE_DEVICE_TABLE(of, xiic_of_match);
 #endif
 
->>>>>>> a4adc2c2
 static int xiic_i2c_probe(struct platform_device *pdev)
 {
 	struct xiic_i2c *i2c;
