/*
 * RackMac vu-meter driver
 *
 * (c) Copyright 2006 Benjamin Herrenschmidt, IBM Corp.
 *                    <benh@kernel.crashing.org>
 *
 * Released under the term of the GNU GPL v2.
 *
 * Support the CPU-meter LEDs of the Xserve G5
 *
 * TODO: Implement PWM to do variable intensity and provide userland
 * interface for fun. Also, the CPU-meter could be made nicer by being
 * a bit less "immediate" but giving instead a more average load over
 * time. Patches welcome :-)
 *
 */
#undef DEBUG

#include <linux/types.h>
#include <linux/kernel.h>
#include <linux/slab.h>
#include <linux/device.h>
#include <linux/interrupt.h>
#include <linux/module.h>
#include <linux/pci.h>
#include <linux/dma-mapping.h>
#include <linux/kernel_stat.h>

#include <asm/io.h>
#include <asm/prom.h>
#include <asm/machdep.h>
#include <asm/pmac_feature.h>
#include <asm/dbdma.h>
#include <asm/macio.h>
#include <asm/keylargo.h>

/* Number of samples in a sample buffer */
#define SAMPLE_COUNT		256

/* CPU meter sampling rate in ms */
#define CPU_SAMPLING_RATE	250

struct rackmeter_dma {
	struct dbdma_cmd	cmd[4]			____cacheline_aligned;
	u32			mark			____cacheline_aligned;
	u32			buf1[SAMPLE_COUNT]	____cacheline_aligned;
	u32			buf2[SAMPLE_COUNT]	____cacheline_aligned;
} ____cacheline_aligned;

struct rackmeter_cpu {
	struct delayed_work	sniffer;
	struct rackmeter	*rm;
	cputime64_t		prev_wall;
	cputime64_t		prev_idle;
	int			zero;
} ____cacheline_aligned;

struct rackmeter {
	struct macio_dev		*mdev;
	unsigned int			irq;
	struct device_node		*i2s;
	u8				*ubuf;
	struct dbdma_regs __iomem	*dma_regs;
	void __iomem			*i2s_regs;
	dma_addr_t			dma_buf_p;
	struct rackmeter_dma		*dma_buf_v;
	int				stale_irq;
	struct rackmeter_cpu		cpu[2];
	int				paused;
	struct mutex			sem;
};

/* To be set as a tunable */
static int rackmeter_ignore_nice;

/* This GPIO is whacked by the OS X driver when initializing */
#define RACKMETER_MAGIC_GPIO	0x78

/* This is copied from cpufreq_ondemand, maybe we should put it in
 * a common header somewhere
 */
static inline cputime64_t get_cpu_idle_time(unsigned int cpu)
{
	u64 retval;

<<<<<<< HEAD
	retval = kstat_cpu(cpu).cpustat.idle + kstat_cpu(cpu).cpustat.iowait;

	if (rackmeter_ignore_nice)
		retval += kstat_cpu(cpu).cpustat.nice;
=======
	retval = kcpustat_cpu(cpu).cpustat[CPUTIME_IDLE] +
		 kcpustat_cpu(cpu).cpustat[CPUTIME_IOWAIT];

	if (rackmeter_ignore_nice)
		retval += kcpustat_cpu(cpu).cpustat[CPUTIME_NICE];
>>>>>>> 07cde260

	return retval;
}

static void rackmeter_setup_i2s(struct rackmeter *rm)
{
	struct macio_chip *macio = rm->mdev->bus->chip;

	/* First whack magic GPIO */
	pmac_call_feature(PMAC_FTR_WRITE_GPIO, NULL, RACKMETER_MAGIC_GPIO, 5);


	/* Call feature code to enable the sound channel and the proper
	 * clock sources
	 */
	pmac_call_feature(PMAC_FTR_SOUND_CHIP_ENABLE, rm->i2s, 0, 1);

	/* Power i2s and stop i2s clock. We whack MacIO FCRs directly for now.
	 * This is a bit racy, thus we should add new platform functions to
	 * handle that. snd-aoa needs that too
	 */
	MACIO_BIS(KEYLARGO_FCR1, KL1_I2S0_ENABLE);
	MACIO_BIC(KEYLARGO_FCR1, KL1_I2S0_CLK_ENABLE_BIT);
	(void)MACIO_IN32(KEYLARGO_FCR1);
	udelay(10);

	/* Then setup i2s. For now, we use the same magic value that
	 * the OS X driver seems to use. We might want to play around
	 * with the clock divisors later
	 */
	out_le32(rm->i2s_regs + 0x10, 0x01fa0000);
	(void)in_le32(rm->i2s_regs + 0x10);
	udelay(10);

	/* Fully restart i2s*/
	MACIO_BIS(KEYLARGO_FCR1, KL1_I2S0_CELL_ENABLE |
		  KL1_I2S0_CLK_ENABLE_BIT);
	(void)MACIO_IN32(KEYLARGO_FCR1);
	udelay(10);
}

static void rackmeter_set_default_pattern(struct rackmeter *rm)
{
	int i;

	for (i = 0; i < 16; i++) {
		if (i < 8)
			rm->ubuf[i] = (i & 1) * 255;
		else
			rm->ubuf[i] = ((~i) & 1) * 255;
	}
}

static void rackmeter_do_pause(struct rackmeter *rm, int pause)
{
	struct rackmeter_dma *rdma = rm->dma_buf_v;

	pr_debug("rackmeter: %s\n", pause ? "paused" : "started");

	rm->paused = pause;
	if (pause) {
		DBDMA_DO_STOP(rm->dma_regs);
		return;
	}
	memset(rdma->buf1, 0, SAMPLE_COUNT & sizeof(u32));
	memset(rdma->buf2, 0, SAMPLE_COUNT & sizeof(u32));

	rm->dma_buf_v->mark = 0;

	mb();
	out_le32(&rm->dma_regs->cmdptr_hi, 0);
	out_le32(&rm->dma_regs->cmdptr, rm->dma_buf_p);
	out_le32(&rm->dma_regs->control, (RUN << 16) | RUN);
}

static void rackmeter_setup_dbdma(struct rackmeter *rm)
{
	struct rackmeter_dma *db = rm->dma_buf_v;
	struct dbdma_cmd *cmd = db->cmd;

	/* Make sure dbdma is reset */
	DBDMA_DO_RESET(rm->dma_regs);

	pr_debug("rackmeter: mark offset=0x%zx\n",
		 offsetof(struct rackmeter_dma, mark));
	pr_debug("rackmeter: buf1 offset=0x%zx\n",
		 offsetof(struct rackmeter_dma, buf1));
	pr_debug("rackmeter: buf2 offset=0x%zx\n",
		 offsetof(struct rackmeter_dma, buf2));

	/* Prepare 4 dbdma commands for the 2 buffers */
	memset(cmd, 0, 4 * sizeof(struct dbdma_cmd));
	st_le16(&cmd->req_count, 4);
	st_le16(&cmd->command, STORE_WORD | INTR_ALWAYS | KEY_SYSTEM);
	st_le32(&cmd->phy_addr, rm->dma_buf_p +
		offsetof(struct rackmeter_dma, mark));
	st_le32(&cmd->cmd_dep, 0x02000000);
	cmd++;

	st_le16(&cmd->req_count, SAMPLE_COUNT * 4);
	st_le16(&cmd->command, OUTPUT_MORE);
	st_le32(&cmd->phy_addr, rm->dma_buf_p +
		offsetof(struct rackmeter_dma, buf1));
	cmd++;

	st_le16(&cmd->req_count, 4);
	st_le16(&cmd->command, STORE_WORD | INTR_ALWAYS | KEY_SYSTEM);
	st_le32(&cmd->phy_addr, rm->dma_buf_p +
		offsetof(struct rackmeter_dma, mark));
	st_le32(&cmd->cmd_dep, 0x01000000);
	cmd++;

	st_le16(&cmd->req_count, SAMPLE_COUNT * 4);
	st_le16(&cmd->command, OUTPUT_MORE | BR_ALWAYS);
	st_le32(&cmd->phy_addr, rm->dma_buf_p +
		offsetof(struct rackmeter_dma, buf2));
	st_le32(&cmd->cmd_dep, rm->dma_buf_p);

	rackmeter_do_pause(rm, 0);
}

static void rackmeter_do_timer(struct work_struct *work)
{
	struct rackmeter_cpu *rcpu =
		container_of(work, struct rackmeter_cpu, sniffer.work);
	struct rackmeter *rm = rcpu->rm;
	unsigned int cpu = smp_processor_id();
	cputime64_t cur_jiffies, total_idle_ticks;
	unsigned int total_ticks, idle_ticks;
	int i, offset, load, cumm, pause;

	cur_jiffies = jiffies64_to_cputime64(get_jiffies_64());
	total_ticks = (unsigned int) (cur_jiffies - rcpu->prev_wall);
	rcpu->prev_wall = cur_jiffies;

	total_idle_ticks = get_cpu_idle_time(cpu);
	idle_ticks = (unsigned int) (total_idle_ticks - rcpu->prev_idle);
	rcpu->prev_idle = total_idle_ticks;

	/* We do a very dumb calculation to update the LEDs for now,
	 * we'll do better once we have actual PWM implemented
	 */
	load = (9 * (total_ticks - idle_ticks)) / total_ticks;

	offset = cpu << 3;
	cumm = 0;
	for (i = 0; i < 8; i++) {
		u8 ub = (load > i) ? 0xff : 0;
		rm->ubuf[i + offset] = ub;
		cumm |= ub;
	}
	rcpu->zero = (cumm == 0);

	/* Now check if LEDs are all 0, we can stop DMA */
	pause = (rm->cpu[0].zero && rm->cpu[1].zero);
	if (pause != rm->paused) {
		mutex_lock(&rm->sem);
		pause = (rm->cpu[0].zero && rm->cpu[1].zero);
		rackmeter_do_pause(rm, pause);
		mutex_unlock(&rm->sem);
	}
	schedule_delayed_work_on(cpu, &rcpu->sniffer,
				 msecs_to_jiffies(CPU_SAMPLING_RATE));
}

static void __devinit rackmeter_init_cpu_sniffer(struct rackmeter *rm)
{
	unsigned int cpu;

	/* This driver works only with 1 or 2 CPUs numbered 0 and 1,
	 * but that's really all we have on Apple Xserve. It doesn't
	 * play very nice with CPU hotplug neither but we don't do that
	 * on those machines yet
	 */

	rm->cpu[0].rm = rm;
	INIT_DELAYED_WORK(&rm->cpu[0].sniffer, rackmeter_do_timer);
	rm->cpu[1].rm = rm;
	INIT_DELAYED_WORK(&rm->cpu[1].sniffer, rackmeter_do_timer);

	for_each_online_cpu(cpu) {
		struct rackmeter_cpu *rcpu;

		if (cpu > 1)
			continue;
		rcpu = &rm->cpu[cpu];
		rcpu->prev_idle = get_cpu_idle_time(cpu);
		rcpu->prev_wall = jiffies64_to_cputime64(get_jiffies_64());
		schedule_delayed_work_on(cpu, &rm->cpu[cpu].sniffer,
					 msecs_to_jiffies(CPU_SAMPLING_RATE));
	}
}

static void rackmeter_stop_cpu_sniffer(struct rackmeter *rm)
{
	cancel_delayed_work_sync(&rm->cpu[0].sniffer);
	cancel_delayed_work_sync(&rm->cpu[1].sniffer);
}

static int __devinit rackmeter_setup(struct rackmeter *rm)
{
	pr_debug("rackmeter: setting up i2s..\n");
	rackmeter_setup_i2s(rm);

	pr_debug("rackmeter: setting up default pattern..\n");
	rackmeter_set_default_pattern(rm);

	pr_debug("rackmeter: setting up dbdma..\n");
	rackmeter_setup_dbdma(rm);

	pr_debug("rackmeter: start CPU measurements..\n");
	rackmeter_init_cpu_sniffer(rm);

	printk(KERN_INFO "RackMeter initialized\n");

	return 0;
}

/*  XXX FIXME: No PWM yet, this is 0/1 */
static u32 rackmeter_calc_sample(struct rackmeter *rm, unsigned int index)
{
	int led;
	u32 sample = 0;

	for (led = 0; led < 16; led++) {
		sample >>= 1;
		sample |= ((rm->ubuf[led] >= 0x80) << 15);
	}
	return (sample << 17) | (sample >> 15);
}

static irqreturn_t rackmeter_irq(int irq, void *arg)
{
	struct rackmeter *rm = arg;
	struct rackmeter_dma *db = rm->dma_buf_v;
	unsigned int mark, i;
	u32 *buf;

	/* Flush PCI buffers with an MMIO read. Maybe we could actually
	 * check the status one day ... in case things go wrong, though
	 * this never happened to me
	 */
	(void)in_le32(&rm->dma_regs->status);

	/* Make sure the CPU gets us in order */
	rmb();

	/* Read mark */
	mark = db->mark;
	if (mark != 1 && mark != 2) {
		printk(KERN_WARNING "rackmeter: Incorrect DMA mark 0x%08x\n",
		       mark);
		/* We allow for 3 errors like that (stale DBDMA irqs) */
		if (++rm->stale_irq > 3) {
			printk(KERN_ERR "rackmeter: Too many errors,"
			       " stopping DMA\n");
			DBDMA_DO_RESET(rm->dma_regs);
		}
		return IRQ_HANDLED;
	}

	/* Next buffer we need to fill is mark value */
	buf = mark == 1 ? db->buf1 : db->buf2;

	/* Fill it now. This routine converts the 8 bits depth sample array
	 * into the PWM bitmap for each LED.
	 */
	for (i = 0; i < SAMPLE_COUNT; i++)
		buf[i] = rackmeter_calc_sample(rm, i);


	return IRQ_HANDLED;
}

static int __devinit rackmeter_probe(struct macio_dev* mdev,
				     const struct of_device_id *match)
{
	struct device_node *i2s = NULL, *np = NULL;
	struct rackmeter *rm = NULL;
	struct resource ri2s, rdma;
	int rc = -ENODEV;

	pr_debug("rackmeter_probe()\n");

	/* Get i2s-a node */
	while ((i2s = of_get_next_child(mdev->ofdev.dev.of_node, i2s)) != NULL)
	       if (strcmp(i2s->name, "i2s-a") == 0)
		       break;
	if (i2s == NULL) {
		pr_debug("  i2s-a child not found\n");
		goto bail;
	}
	/* Get lightshow or virtual sound */
	while ((np = of_get_next_child(i2s, np)) != NULL) {
	       if (strcmp(np->name, "lightshow") == 0)
		       break;
	       if ((strcmp(np->name, "sound") == 0) &&
		   of_get_property(np, "virtual", NULL) != NULL)
		       break;
	}
	if (np == NULL) {
		pr_debug("  lightshow or sound+virtual child not found\n");
		goto bail;
	}

	/* Create and initialize our instance data */
	rm = kzalloc(sizeof(struct rackmeter), GFP_KERNEL);
	if (rm == NULL) {
		printk(KERN_ERR "rackmeter: failed to allocate memory !\n");
		rc = -ENOMEM;
		goto bail_release;
	}
	rm->mdev = mdev;
	rm->i2s = i2s;
	mutex_init(&rm->sem);
	dev_set_drvdata(&mdev->ofdev.dev, rm);
	/* Check resources availability. We need at least resource 0 and 1 */
#if 0 /* Use that when i2s-a is finally an mdev per-se */
	if (macio_resource_count(mdev) < 2 || macio_irq_count(mdev) < 2) {
		printk(KERN_ERR
		       "rackmeter: found match but lacks resources: %s"
		       " (%d resources, %d interrupts)\n",
		       mdev->ofdev.node->full_name);
		rc = -ENXIO;
		goto bail_free;
	}
	if (macio_request_resources(mdev, "rackmeter")) {
		printk(KERN_ERR
		       "rackmeter: failed to request resources: %s\n",
		       mdev->ofdev.node->full_name);
		rc = -EBUSY;
		goto bail_free;
	}
	rm->irq = macio_irq(mdev, 1);
#else
	rm->irq = irq_of_parse_and_map(i2s, 1);
	if (rm->irq == NO_IRQ ||
	    of_address_to_resource(i2s, 0, &ri2s) ||
	    of_address_to_resource(i2s, 1, &rdma)) {
		printk(KERN_ERR
		       "rackmeter: found match but lacks resources: %s",
		       mdev->ofdev.dev.of_node->full_name);
		rc = -ENXIO;
		goto bail_free;
	}
#endif

	pr_debug("  i2s @0x%08x\n", (unsigned int)ri2s.start);
	pr_debug("  dma @0x%08x\n", (unsigned int)rdma.start);
	pr_debug("  irq %d\n", rm->irq);

	rm->ubuf = (u8 *)__get_free_page(GFP_KERNEL);
	if (rm->ubuf == NULL) {
		printk(KERN_ERR
		       "rackmeter: failed to allocate samples page !\n");
		rc = -ENOMEM;
		goto bail_release;
	}

	rm->dma_buf_v = dma_alloc_coherent(&macio_get_pci_dev(mdev)->dev,
					   sizeof(struct rackmeter_dma),
					   &rm->dma_buf_p, GFP_KERNEL);
	if (rm->dma_buf_v == NULL) {
		printk(KERN_ERR
		       "rackmeter: failed to allocate dma buffer !\n");
		rc = -ENOMEM;
		goto bail_free_samples;
	}
#if 0
	rm->i2s_regs = ioremap(macio_resource_start(mdev, 0), 0x1000);
#else
	rm->i2s_regs = ioremap(ri2s.start, 0x1000);
#endif
	if (rm->i2s_regs == NULL) {
		printk(KERN_ERR
		       "rackmeter: failed to map i2s registers !\n");
		rc = -ENXIO;
		goto bail_free_dma;
	}
#if 0
	rm->dma_regs = ioremap(macio_resource_start(mdev, 1), 0x100);
#else
	rm->dma_regs = ioremap(rdma.start, 0x100);
#endif
	if (rm->dma_regs == NULL) {
		printk(KERN_ERR
		       "rackmeter: failed to map dma registers !\n");
		rc = -ENXIO;
		goto bail_unmap_i2s;
	}

	rc = rackmeter_setup(rm);
	if (rc) {
		printk(KERN_ERR
		       "rackmeter: failed to initialize !\n");
		rc = -ENXIO;
		goto bail_unmap_dma;
	}

	rc = request_irq(rm->irq, rackmeter_irq, 0, "rackmeter", rm);
	if (rc != 0) {
		printk(KERN_ERR
		       "rackmeter: failed to request interrupt !\n");
		goto bail_stop_dma;
	}
	of_node_put(np);
	return 0;

 bail_stop_dma:
	DBDMA_DO_RESET(rm->dma_regs);
 bail_unmap_dma:
	iounmap(rm->dma_regs);
 bail_unmap_i2s:
	iounmap(rm->i2s_regs);
 bail_free_dma:
	dma_free_coherent(&macio_get_pci_dev(mdev)->dev,
			  sizeof(struct rackmeter_dma),
			  rm->dma_buf_v, rm->dma_buf_p);
 bail_free_samples:
	free_page((unsigned long)rm->ubuf);
 bail_release:
#if 0
	macio_release_resources(mdev);
#endif
 bail_free:
	kfree(rm);
 bail:
	of_node_put(i2s);
	of_node_put(np);
	dev_set_drvdata(&mdev->ofdev.dev, NULL);
	return rc;
}

static int __devexit rackmeter_remove(struct macio_dev* mdev)
{
	struct rackmeter *rm = dev_get_drvdata(&mdev->ofdev.dev);

	/* Stop CPU sniffer timer & work queues */
	rackmeter_stop_cpu_sniffer(rm);

	/* Clear reference to private data */
	dev_set_drvdata(&mdev->ofdev.dev, NULL);

	/* Stop/reset dbdma */
	DBDMA_DO_RESET(rm->dma_regs);

	/* Release the IRQ */
	free_irq(rm->irq, rm);

	/* Unmap registers */
	iounmap(rm->dma_regs);
	iounmap(rm->i2s_regs);

	/* Free DMA */
	dma_free_coherent(&macio_get_pci_dev(mdev)->dev,
			  sizeof(struct rackmeter_dma),
			  rm->dma_buf_v, rm->dma_buf_p);

	/* Free samples */
	free_page((unsigned long)rm->ubuf);

#if 0
	/* Release resources */
	macio_release_resources(mdev);
#endif

	/* Get rid of me */
	kfree(rm);

	return 0;
}

static int rackmeter_shutdown(struct macio_dev* mdev)
{
	struct rackmeter *rm = dev_get_drvdata(&mdev->ofdev.dev);

	if (rm == NULL)
		return -ENODEV;

	/* Stop CPU sniffer timer & work queues */
	rackmeter_stop_cpu_sniffer(rm);

	/* Stop/reset dbdma */
	DBDMA_DO_RESET(rm->dma_regs);

	return 0;
}

static struct of_device_id rackmeter_match[] = {
	{ .name = "i2s" },
	{ }
};

static struct macio_driver rackmeter_driver = {
	.driver = {
		.name = "rackmeter",
		.owner = THIS_MODULE,
		.of_match_table = rackmeter_match,
	},
	.probe = rackmeter_probe,
	.remove = __devexit_p(rackmeter_remove),
	.shutdown = rackmeter_shutdown,
};


static int __init rackmeter_init(void)
{
	pr_debug("rackmeter_init()\n");

	return macio_register_driver(&rackmeter_driver);
}

static void __exit rackmeter_exit(void)
{
	pr_debug("rackmeter_exit()\n");

	macio_unregister_driver(&rackmeter_driver);
}

module_init(rackmeter_init);
module_exit(rackmeter_exit);


MODULE_LICENSE("GPL");
MODULE_AUTHOR("Benjamin Herrenschmidt <benh@kernel.crashing.org>");
MODULE_DESCRIPTION("RackMeter: Support vu-meter on XServe front panel");<|MERGE_RESOLUTION|>--- conflicted
+++ resolved
@@ -83,18 +83,11 @@
 {
 	u64 retval;
 
-<<<<<<< HEAD
-	retval = kstat_cpu(cpu).cpustat.idle + kstat_cpu(cpu).cpustat.iowait;
-
-	if (rackmeter_ignore_nice)
-		retval += kstat_cpu(cpu).cpustat.nice;
-=======
 	retval = kcpustat_cpu(cpu).cpustat[CPUTIME_IDLE] +
 		 kcpustat_cpu(cpu).cpustat[CPUTIME_IOWAIT];
 
 	if (rackmeter_ignore_nice)
 		retval += kcpustat_cpu(cpu).cpustat[CPUTIME_NICE];
->>>>>>> 07cde260
 
 	return retval;
 }
