--- conflicted
+++ resolved
@@ -198,14 +198,8 @@
 
 	switch (mode) {
 	case CLOCK_EVT_MODE_PERIODIC:
-<<<<<<< HEAD
-		ttc_set_interval(timer,
-				DIV_ROUND_CLOSEST(ttce->ttc.freq,
-					PRESCALE * HZ));
-=======
 		ttc_set_interval(timer, DIV_ROUND_CLOSEST(ttce->ttc.freq,
 						PRESCALE * HZ));
->>>>>>> d8ec26d7
 		break;
 	case CLOCK_EVT_MODE_ONESHOT:
 	case CLOCK_EVT_MODE_UNUSED:
@@ -244,17 +238,6 @@
 	}
 
 	ttccs->ttc.freq = clk_get_rate(ttccs->ttc.clk);
-<<<<<<< HEAD
-=======
-
-	ttccs->ttc.clk_rate_change_nb.notifier_call =
-		ttc_rate_change_clocksource_cb;
-	ttccs->ttc.clk_rate_change_nb.next = NULL;
-	if (clk_notifier_register(ttccs->ttc.clk,
-				&ttccs->ttc.clk_rate_change_nb))
-		pr_warn("Unable to register clock notifier.\n");
-
->>>>>>> d8ec26d7
 	ttccs->ttc.base_addr = base;
 	ttccs->cs.name = "ttc_clocksource";
 	ttccs->cs.rating = 200;
@@ -310,13 +293,10 @@
 		/* update cached frequency */
 		ttc->freq = ndata->new_rate;
 
-<<<<<<< HEAD
 		if (ttcce->ce.mode == CLOCK_EVT_MODE_PERIODIC)
 			ttc_set_interval(ttc, DIV_ROUND_CLOSEST(ttc->freq,
 						PRESCALE * HZ));
 
-=======
->>>>>>> d8ec26d7
 		/* fall through */
 	}
 	case PRE_RATE_CHANGE:
