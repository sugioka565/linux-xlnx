--- conflicted
+++ resolved
@@ -254,13 +254,6 @@
 
 void idxd_unregister_dma_channel(struct idxd_wq *wq)
 {
-<<<<<<< HEAD
-	struct dma_chan *chan = &wq->dma_chan;
-
-	dma_async_device_channel_unregister(&wq->idxd->dma_dev, chan);
-	list_del(&chan->device_node);
-}
-=======
 	struct idxd_dma_chan *idxd_chan = wq->idxd_chan;
 	struct dma_chan *chan = &idxd_chan->chan;
 	struct idxd_dma_dev *idxd_dma = wq->idxd->idxd_dma;
@@ -352,5 +345,4 @@
 	.name = "dmaengine",
 	.type = dev_types,
 };
-EXPORT_SYMBOL_GPL(idxd_dmaengine_drv);
->>>>>>> 8bb7eca9
+EXPORT_SYMBOL_GPL(idxd_dmaengine_drv);