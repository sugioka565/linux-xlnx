--- conflicted
+++ resolved
@@ -4009,11 +4009,7 @@
 		val = I915_READ(PLANE_BUF_CFG(pipe, plane_id));
 		val2 = I915_READ(PLANE_NV12_BUF_CFG(pipe, plane_id));
 
-<<<<<<< HEAD
-		if (fourcc == DRM_FORMAT_NV12)
-=======
 		if (is_planar_yuv_format(fourcc))
->>>>>>> 0ecfebd2
 			swap(val, val2);
 
 		skl_ddb_entry_init_from_hw(dev_priv, ddb_y, val);
@@ -4351,10 +4347,6 @@
 	struct drm_i915_private *dev_priv = to_i915(crtc->dev);
 	struct intel_crtc *intel_crtc = to_intel_crtc(crtc);
 	struct skl_ddb_entry *alloc = &cstate->wm.skl.ddb;
-<<<<<<< HEAD
-	struct skl_plane_wm *wm;
-=======
->>>>>>> 0ecfebd2
 	u16 alloc_size, start = 0;
 	u16 total[I915_MAX_PLANES] = {};
 	u16 uv_total[I915_MAX_PLANES] = {};
@@ -4395,11 +4387,7 @@
 		return 0;
 
 	/* Allocate fixed number of blocks for cursor. */
-<<<<<<< HEAD
-	total[PLANE_CURSOR] = skl_cursor_allocation(num_active);
-=======
 	total[PLANE_CURSOR] = skl_cursor_allocation(cstate, num_active);
->>>>>>> 0ecfebd2
 	alloc_size -= total[PLANE_CURSOR];
 	cstate->wm.skl.plane_ddb_y[PLANE_CURSOR].start =
 		alloc->end - total[PLANE_CURSOR];
@@ -4415,12 +4403,6 @@
 	for (level = ilk_wm_max_level(dev_priv); level >= 0; level--) {
 		blocks = 0;
 		for_each_plane_id_on_crtc(intel_crtc, plane_id) {
-<<<<<<< HEAD
-			if (plane_id == PLANE_CURSOR)
-				continue;
-
-			wm = &cstate->wm.skl.optimal.planes[plane_id];
-=======
 			const struct skl_plane_wm *wm =
 				&cstate->wm.skl.optimal.planes[plane_id];
 
@@ -4433,16 +4415,11 @@
 				continue;
 			}
 
->>>>>>> 0ecfebd2
 			blocks += wm->wm[level].min_ddb_alloc;
 			blocks += wm->uv_wm[level].min_ddb_alloc;
 		}
 
-<<<<<<< HEAD
-		if (blocks < alloc_size) {
-=======
 		if (blocks <= alloc_size) {
->>>>>>> 0ecfebd2
 			alloc_size -= blocks;
 			break;
 		}
@@ -4460,8 +4437,9 @@
 	 * watermark level, plus an extra share of the leftover blocks
 	 * proportional to its relative data rate.
 	 */
-<<<<<<< HEAD
 	for_each_plane_id_on_crtc(intel_crtc, plane_id) {
+		const struct skl_plane_wm *wm =
+			&cstate->wm.skl.optimal.planes[plane_id];
 		u64 rate;
 		u16 extra;
 
@@ -4474,8 +4452,6 @@
 		 */
 		if (total_data_rate == 0)
 			break;
-
-		wm = &cstate->wm.skl.optimal.planes[plane_id];
 
 		rate = plane_data_rate[plane_id];
 		extra = min_t(u16, alloc_size,
@@ -4501,53 +4477,6 @@
 	/* Set the actual DDB start/end points for each plane */
 	start = alloc->start;
 	for_each_plane_id_on_crtc(intel_crtc, plane_id) {
-		struct skl_ddb_entry *plane_alloc, *uv_plane_alloc;
-=======
-	for_each_plane_id_on_crtc(intel_crtc, plane_id) {
-		const struct skl_plane_wm *wm =
-			&cstate->wm.skl.optimal.planes[plane_id];
-		u64 rate;
-		u16 extra;
->>>>>>> 0ecfebd2
-
-		if (plane_id == PLANE_CURSOR)
-			continue;
-
-<<<<<<< HEAD
-		plane_alloc = &cstate->wm.skl.plane_ddb_y[plane_id];
-		uv_plane_alloc = &cstate->wm.skl.plane_ddb_uv[plane_id];
-=======
-		/*
-		 * We've accounted for all active planes; remaining planes are
-		 * all disabled.
-		 */
-		if (total_data_rate == 0)
-			break;
-
-		rate = plane_data_rate[plane_id];
-		extra = min_t(u16, alloc_size,
-			      DIV64_U64_ROUND_UP(alloc_size * rate,
-						 total_data_rate));
-		total[plane_id] = wm->wm[level].min_ddb_alloc + extra;
-		alloc_size -= extra;
-		total_data_rate -= rate;
-
-		if (total_data_rate == 0)
-			break;
-
-		rate = uv_plane_data_rate[plane_id];
-		extra = min_t(u16, alloc_size,
-			      DIV64_U64_ROUND_UP(alloc_size * rate,
-						 total_data_rate));
-		uv_total[plane_id] = wm->uv_wm[level].min_ddb_alloc + extra;
-		alloc_size -= extra;
-		total_data_rate -= rate;
-	}
-	WARN_ON(alloc_size != 0 || total_data_rate != 0);
-
-	/* Set the actual DDB start/end points for each plane */
-	start = alloc->start;
-	for_each_plane_id_on_crtc(intel_crtc, plane_id) {
 		struct skl_ddb_entry *plane_alloc =
 			&cstate->wm.skl.plane_ddb_y[plane_id];
 		struct skl_ddb_entry *uv_plane_alloc =
@@ -4555,7 +4484,6 @@
 
 		if (plane_id == PLANE_CURSOR)
 			continue;
->>>>>>> 0ecfebd2
 
 		/* Gen11+ uses a separate plane for UV watermarks */
 		WARN_ON(INTEL_GEN(dev_priv) >= 11 && uv_total[plane_id]);
@@ -4573,28 +4501,6 @@
 			uv_plane_alloc->end = start;
 		}
 	}
-<<<<<<< HEAD
-
-	/*
-	 * When we calculated watermark values we didn't know how high
-	 * of a level we'd actually be able to hit, so we just marked
-	 * all levels as "enabled."  Go back now and disable the ones
-	 * that aren't actually possible.
-	 */
-	for (level++; level <= ilk_wm_max_level(dev_priv); level++) {
-		for_each_plane_id_on_crtc(intel_crtc, plane_id) {
-			wm = &cstate->wm.skl.optimal.planes[plane_id];
-			memset(&wm->wm[level], 0, sizeof(wm->wm[level]));
-		}
-	}
-
-	/*
-	 * Go back and disable the transition watermark if it turns out we
-	 * don't have enough DDB blocks for it.
-	 */
-	for_each_plane_id_on_crtc(intel_crtc, plane_id) {
-		wm = &cstate->wm.skl.optimal.planes[plane_id];
-=======
 
 	/*
 	 * When we calculated watermark values we didn't know how high
@@ -4644,7 +4550,6 @@
 		struct skl_plane_wm *wm =
 			&cstate->wm.skl.optimal.planes[plane_id];
 
->>>>>>> 0ecfebd2
 		if (wm->trans_wm.plane_res_b >= total[plane_id])
 			memset(&wm->trans_wm, 0, sizeof(wm->trans_wm));
 	}
@@ -4738,21 +4643,6 @@
 }
 
 static int
-<<<<<<< HEAD
-skl_compute_plane_wm_params(const struct intel_crtc_state *cstate,
-			    const struct intel_plane_state *intel_pstate,
-			    struct skl_wm_params *wp, int color_plane)
-{
-	struct intel_plane *plane = to_intel_plane(intel_pstate->base.plane);
-	struct drm_i915_private *dev_priv = to_i915(plane->base.dev);
-	const struct drm_plane_state *pstate = &intel_pstate->base;
-	const struct drm_framebuffer *fb = pstate->fb;
-	u32 interm_pbpl;
-
-	/* only NV12 format has two planes */
-	if (color_plane == 1 && fb->format->format != DRM_FORMAT_NV12) {
-		DRM_DEBUG_KMS("Non NV12 format have single plane\n");
-=======
 skl_compute_wm_params(const struct intel_crtc_state *crtc_state,
 		      int width, const struct drm_format_info *format,
 		      u64 modifier, unsigned int rotation,
@@ -4766,7 +4656,6 @@
 	/* only planar format has two planes */
 	if (color_plane == 1 && !is_planar_yuv_format(format->format)) {
 		DRM_DEBUG_KMS("Non planar format have single plane\n");
->>>>>>> 0ecfebd2
 		return -EINVAL;
 	}
 
@@ -4779,28 +4668,6 @@
 			 modifier == I915_FORMAT_MOD_Yf_TILED_CCS;
 	wp->is_planar = is_planar_yuv_format(format->format);
 
-<<<<<<< HEAD
-	if (plane->id == PLANE_CURSOR) {
-		wp->width = intel_pstate->base.crtc_w;
-	} else {
-		/*
-		 * Src coordinates are already rotated by 270 degrees for
-		 * the 90/270 degree plane rotation cases (to match the
-		 * GTT mapping), hence no need to account for rotation here.
-		 */
-		wp->width = drm_rect_width(&intel_pstate->base.src) >> 16;
-	}
-
-	if (color_plane == 1 && wp->is_planar)
-		wp->width /= 2;
-
-	wp->cpp = fb->format->cpp[color_plane];
-	wp->plane_pixel_rate = skl_adjusted_plane_pixel_rate(cstate,
-							     intel_pstate);
-
-	if (INTEL_GEN(dev_priv) >= 11 &&
-	    fb->modifier == I915_FORMAT_MOD_Yf_TILED && wp->cpp == 1)
-=======
 	wp->width = width;
 	if (color_plane == 1 && wp->is_planar)
 		wp->width /= 2;
@@ -4810,7 +4677,6 @@
 
 	if (INTEL_GEN(dev_priv) >= 11 &&
 	    modifier == I915_FORMAT_MOD_Yf_TILED  && wp->cpp == 1)
->>>>>>> 0ecfebd2
 		wp->dbuf_block_size = 256;
 	else
 		wp->dbuf_block_size = 512;
@@ -4867,26 +4733,6 @@
 	return 0;
 }
 
-<<<<<<< HEAD
-static bool skl_wm_has_lines(struct drm_i915_private *dev_priv, int level)
-{
-	if (INTEL_GEN(dev_priv) >= 10 || IS_GEMINILAKE(dev_priv))
-		return true;
-
-	/* The number of lines are ignored for the level 0 watermark. */
-	return level > 0;
-}
-
-static void skl_compute_plane_wm(const struct intel_crtc_state *cstate,
-				 const struct intel_plane_state *intel_pstate,
-				 int level,
-				 const struct skl_wm_params *wp,
-				 const struct skl_wm_level *result_prev,
-				 struct skl_wm_level *result /* out */)
-{
-	struct drm_i915_private *dev_priv =
-		to_i915(intel_pstate->base.plane->dev);
-=======
 static int
 skl_compute_plane_wm_params(const struct intel_crtc_state *crtc_state,
 			    const struct intel_plane_state *plane_state,
@@ -4930,7 +4776,6 @@
 				 struct skl_wm_level *result /* out */)
 {
 	struct drm_i915_private *dev_priv = to_i915(cstate->base.crtc->dev);
->>>>>>> 0ecfebd2
 	u32 latency = dev_priv->wm.skl_latency[level];
 	uint_fixed_16_16_t method1, method2;
 	uint_fixed_16_16_t selected_result;
@@ -5049,30 +4894,17 @@
 
 static void
 skl_compute_wm_levels(const struct intel_crtc_state *cstate,
-<<<<<<< HEAD
-		      const struct intel_plane_state *intel_pstate,
 		      const struct skl_wm_params *wm_params,
 		      struct skl_wm_level *levels)
 {
-	struct drm_i915_private *dev_priv =
-		to_i915(intel_pstate->base.plane->dev);
-=======
-		      const struct skl_wm_params *wm_params,
-		      struct skl_wm_level *levels)
-{
 	struct drm_i915_private *dev_priv = to_i915(cstate->base.crtc->dev);
->>>>>>> 0ecfebd2
 	int level, max_level = ilk_wm_max_level(dev_priv);
 	struct skl_wm_level *result_prev = &levels[0];
 
 	for (level = 0; level <= max_level; level++) {
 		struct skl_wm_level *result = &levels[level];
 
-<<<<<<< HEAD
-		skl_compute_plane_wm(cstate, intel_pstate, level, wm_params,
-=======
 		skl_compute_plane_wm(cstate, level, wm_params,
->>>>>>> 0ecfebd2
 				     result_prev, result);
 
 		result_prev = result;
@@ -5154,16 +4986,6 @@
 	 */
 	wm->trans_wm.plane_res_b = res_blocks + 1;
 	wm->trans_wm.plane_en = true;
-<<<<<<< HEAD
-}
-
-static int skl_build_plane_wm_single(struct intel_crtc_state *crtc_state,
-				     const struct intel_plane_state *plane_state,
-				     enum plane_id plane_id, int color_plane)
-{
-	struct skl_plane_wm *wm = &crtc_state->wm.skl.optimal.planes[plane_id];
-	struct skl_wm_params wm_params;
-=======
 }
 
 static int skl_build_plane_wm_single(struct intel_crtc_state *crtc_state,
@@ -5276,114 +5098,6 @@
 	struct drm_crtc_state *crtc_state = &cstate->base;
 	struct drm_plane *plane;
 	const struct drm_plane_state *pstate;
->>>>>>> 0ecfebd2
-	int ret;
-
-	ret = skl_compute_plane_wm_params(crtc_state, plane_state,
-					  &wm_params, color_plane);
-	if (ret)
-		return ret;
-
-<<<<<<< HEAD
-	skl_compute_wm_levels(crtc_state, plane_state, &wm_params, wm->wm);
-	skl_compute_transition_wm(crtc_state, &wm_params, wm);
-
-	return 0;
-}
-
-static int skl_build_plane_wm_uv(struct intel_crtc_state *crtc_state,
-				 const struct intel_plane_state *plane_state,
-				 enum plane_id plane_id)
-{
-	struct skl_plane_wm *wm = &crtc_state->wm.skl.optimal.planes[plane_id];
-	struct skl_wm_params wm_params;
-	int ret;
-
-	wm->is_planar = true;
-
-	/* uv plane watermarks must also be validated for NV12/Planar */
-	ret = skl_compute_plane_wm_params(crtc_state, plane_state,
-					  &wm_params, 1);
-	if (ret)
-		return ret;
-
-	skl_compute_wm_levels(crtc_state, plane_state, &wm_params, wm->uv_wm);
-
-	return 0;
-}
-
-static int skl_build_plane_wm(struct skl_pipe_wm *pipe_wm,
-			      struct intel_crtc_state *crtc_state,
-			      const struct intel_plane_state *plane_state)
-{
-	struct intel_plane *plane = to_intel_plane(plane_state->base.plane);
-	const struct drm_framebuffer *fb = plane_state->base.fb;
-	enum plane_id plane_id = plane->id;
-	int ret;
-
-	if (!intel_wm_plane_visible(crtc_state, plane_state))
-		return 0;
-
-	ret = skl_build_plane_wm_single(crtc_state, plane_state,
-					plane_id, 0);
-	if (ret)
-		return ret;
-
-	if (fb->format->is_yuv && fb->format->num_planes > 1) {
-		ret = skl_build_plane_wm_uv(crtc_state, plane_state,
-					    plane_id);
-		if (ret)
-			return ret;
-	}
-
-	return 0;
-}
-
-static int icl_build_plane_wm(struct skl_pipe_wm *pipe_wm,
-			      struct intel_crtc_state *crtc_state,
-			      const struct intel_plane_state *plane_state)
-{
-	enum plane_id plane_id = to_intel_plane(plane_state->base.plane)->id;
-	int ret;
-
-	/* Watermarks calculated in master */
-	if (plane_state->slave)
-		return 0;
-
-	if (plane_state->linked_plane) {
-		const struct drm_framebuffer *fb = plane_state->base.fb;
-		enum plane_id y_plane_id = plane_state->linked_plane->id;
-
-		WARN_ON(!intel_wm_plane_visible(crtc_state, plane_state));
-		WARN_ON(!fb->format->is_yuv ||
-			fb->format->num_planes == 1);
-
-		ret = skl_build_plane_wm_single(crtc_state, plane_state,
-						y_plane_id, 0);
-		if (ret)
-			return ret;
-
-		ret = skl_build_plane_wm_single(crtc_state, plane_state,
-						plane_id, 1);
-		if (ret)
-			return ret;
-	} else if (intel_wm_plane_visible(crtc_state, plane_state)) {
-		ret = skl_build_plane_wm_single(crtc_state, plane_state,
-						plane_id, 0);
-		if (ret)
-			return ret;
-	}
-
-	return 0;
-}
-
-static int skl_build_pipe_wm(struct intel_crtc_state *cstate,
-			     struct skl_pipe_wm *pipe_wm)
-{
-	struct drm_i915_private *dev_priv = to_i915(cstate->base.crtc->dev);
-	struct drm_crtc_state *crtc_state = &cstate->base;
-	struct drm_plane *plane;
-	const struct drm_plane_state *pstate;
 	int ret;
 
 	/*
@@ -5392,19 +5106,6 @@
 	 */
 	memset(pipe_wm->planes, 0, sizeof(pipe_wm->planes));
 
-	drm_atomic_crtc_state_for_each_plane_state(plane, pstate, crtc_state) {
-		const struct intel_plane_state *intel_pstate =
-						to_intel_plane_state(pstate);
-
-		if (INTEL_GEN(dev_priv) >= 11)
-			ret = icl_build_plane_wm(pipe_wm,
-						 cstate, intel_pstate);
-		else
-			ret = skl_build_plane_wm(pipe_wm,
-						 cstate, intel_pstate);
-		if (ret)
-			return ret;
-=======
 	drm_atomic_crtc_state_for_each_plane_state(plane, pstate, crtc_state) {
 		const struct intel_plane_state *intel_pstate =
 						to_intel_plane_state(pstate);
@@ -5415,7 +5116,6 @@
 			ret = skl_build_plane_wm(cstate, intel_pstate);
 		if (ret)
 			return ret;
->>>>>>> 0ecfebd2
 	}
 
 	pipe_wm->linetime = skl_compute_linetime_wm(cstate);
@@ -5510,10 +5210,7 @@
 			 const struct skl_wm_level *l2)
 {
 	return l1->plane_en == l2->plane_en &&
-<<<<<<< HEAD
-=======
 		l1->ignore_lines == l2->ignore_lines &&
->>>>>>> 0ecfebd2
 		l1->plane_res_l == l2->plane_res_l &&
 		l1->plane_res_b == l2->plane_res_b;
 }
@@ -5532,7 +5229,6 @@
 
 	return skl_wm_level_equals(&wm1->trans_wm, &wm2->trans_wm);
 }
-<<<<<<< HEAD
 
 static bool skl_pipe_wm_equals(struct intel_crtc *crtc,
 			       const struct skl_pipe_wm *wm1,
@@ -5541,16 +5237,6 @@
 	struct drm_i915_private *dev_priv = to_i915(crtc->base.dev);
 	enum plane_id plane_id;
 
-=======
-
-static bool skl_pipe_wm_equals(struct intel_crtc *crtc,
-			       const struct skl_pipe_wm *wm1,
-			       const struct skl_pipe_wm *wm2)
-{
-	struct drm_i915_private *dev_priv = to_i915(crtc->base.dev);
-	enum plane_id plane_id;
-
->>>>>>> 0ecfebd2
 	for_each_plane_id_on_crtc(crtc, plane_id) {
 		if (!skl_plane_wm_equals(dev_priv,
 					 &wm1->planes[plane_id],
@@ -5568,11 +5254,7 @@
 }
 
 bool skl_ddb_allocation_overlaps(const struct skl_ddb_entry *ddb,
-<<<<<<< HEAD
-				 const struct skl_ddb_entry entries[],
-=======
 				 const struct skl_ddb_entry *entries,
->>>>>>> 0ecfebd2
 				 int num_entries, int ignore_idx)
 {
 	int i;
@@ -5586,32 +5268,9 @@
 	return false;
 }
 
-<<<<<<< HEAD
-static int skl_update_pipe_wm(struct intel_crtc_state *cstate,
-			      const struct skl_pipe_wm *old_pipe_wm,
-			      struct skl_pipe_wm *pipe_wm, /* out */
-			      bool *changed /* out */)
-{
-	struct intel_crtc *crtc = to_intel_crtc(cstate->base.crtc);
-	int ret;
-
-	ret = skl_build_pipe_wm(cstate, pipe_wm);
-	if (ret)
-		return ret;
-
-	*changed = !skl_pipe_wm_equals(crtc, old_pipe_wm, pipe_wm);
-
-	return 0;
-}
-
 static u32
 pipes_modified(struct intel_atomic_state *state)
 {
-=======
-static u32
-pipes_modified(struct intel_atomic_state *state)
-{
->>>>>>> 0ecfebd2
 	struct intel_crtc *crtc;
 	struct intel_crtc_state *cstate;
 	u32 i, ret = 0;
@@ -5693,10 +5352,6 @@
 	struct intel_crtc *crtc;
 	int i;
 
-<<<<<<< HEAD
-	for_each_oldnew_intel_crtc_in_state(state, crtc, old_crtc_state,
-					    new_crtc_state, i) {
-=======
 	if ((drm_debug & DRM_UT_KMS) == 0)
 		return;
 
@@ -5707,7 +5362,6 @@
 		old_pipe_wm = &old_crtc_state->wm.skl.optimal;
 		new_pipe_wm = &new_crtc_state->wm.skl.optimal;
 
->>>>>>> 0ecfebd2
 		for_each_intel_plane_on_crtc(&dev_priv->drm, crtc, plane) {
 			enum plane_id plane_id = plane->id;
 			const struct skl_ddb_entry *old, *new;
@@ -5718,12 +5372,6 @@
 			if (skl_ddb_entry_equal(old, new))
 				continue;
 
-<<<<<<< HEAD
-			DRM_DEBUG_KMS("[PLANE:%d:%s] ddb (%d - %d) -> (%d - %d)\n",
-				      plane->base.base.id, plane->base.name,
-				      old->start, old->end,
-				      new->start, new->end);
-=======
 			DRM_DEBUG_KMS("[PLANE:%d:%s] ddb (%4d - %4d) -> (%4d - %4d), size %4d -> %4d\n",
 				      plane->base.base.id, plane->base.name,
 				      old->start, old->end, new->start, new->end,
@@ -5804,7 +5452,6 @@
 				      new_wm->wm[4].min_ddb_alloc, new_wm->wm[5].min_ddb_alloc,
 				      new_wm->wm[6].min_ddb_alloc, new_wm->wm[7].min_ddb_alloc,
 				      new_wm->trans_wm.min_ddb_alloc);
->>>>>>> 0ecfebd2
 		}
 	}
 }
@@ -5894,7 +5541,6 @@
 
 	return 0;
 }
-<<<<<<< HEAD
 
 /*
  * To make sure the cursor watermark registers are always consistent
@@ -5928,41 +5574,6 @@
 		intel_atomic_get_new_crtc_state(state, crtc);
 	struct intel_plane *plane;
 
-=======
-
-/*
- * To make sure the cursor watermark registers are always consistent
- * with our computed state the following scenario needs special
- * treatment:
- *
- * 1. enable cursor
- * 2. move cursor entirely offscreen
- * 3. disable cursor
- *
- * Step 2. does call .disable_plane() but does not zero the watermarks
- * (since we consider an offscreen cursor still active for the purposes
- * of watermarks). Step 3. would not normally call .disable_plane()
- * because the actual plane visibility isn't changing, and we don't
- * deallocate the cursor ddb until the pipe gets disabled. So we must
- * force step 3. to call .disable_plane() to update the watermark
- * registers properly.
- *
- * Other planes do not suffer from this issues as their watermarks are
- * calculated based on the actual plane visibility. The only time this
- * can trigger for the other planes is during the initial readout as the
- * default value of the watermarks registers is not zero.
- */
-static int skl_wm_add_affected_planes(struct intel_atomic_state *state,
-				      struct intel_crtc *crtc)
-{
-	struct drm_i915_private *dev_priv = to_i915(crtc->base.dev);
-	const struct intel_crtc_state *old_crtc_state =
-		intel_atomic_get_old_crtc_state(state, crtc);
-	struct intel_crtc_state *new_crtc_state =
-		intel_atomic_get_new_crtc_state(state, crtc);
-	struct intel_plane *plane;
-
->>>>>>> 0ecfebd2
 	for_each_intel_plane_on_crtc(&dev_priv->drm, crtc, plane) {
 		struct intel_plane_state *plane_state;
 		enum plane_id plane_id = plane->id;
@@ -5995,16 +5606,9 @@
 skl_compute_wm(struct intel_atomic_state *state)
 {
 	struct intel_crtc *crtc;
-<<<<<<< HEAD
-	struct intel_crtc_state *cstate;
-	struct intel_crtc_state *old_crtc_state;
-	struct skl_ddb_values *results = &state->wm_results;
-	struct skl_pipe_wm *pipe_wm;
-=======
 	struct intel_crtc_state *new_crtc_state;
 	struct intel_crtc_state *old_crtc_state;
 	struct skl_ddb_values *results = &state->wm_results;
->>>>>>> 0ecfebd2
 	bool changed = false;
 	int ret, i;
 
@@ -6022,17 +5626,8 @@
 	 * pipe allocations had to change.
 	 */
 	for_each_oldnew_intel_crtc_in_state(state, crtc, old_crtc_state,
-<<<<<<< HEAD
-					    cstate, i) {
-		const struct skl_pipe_wm *old_pipe_wm =
-			&old_crtc_state->wm.skl.optimal;
-
-		pipe_wm = &cstate->wm.skl.optimal;
-		ret = skl_update_pipe_wm(cstate, old_pipe_wm, pipe_wm, &changed);
-=======
 					    new_crtc_state, i) {
 		ret = skl_build_pipe_wm(new_crtc_state);
->>>>>>> 0ecfebd2
 		if (ret)
 			return ret;
 
@@ -6040,13 +5635,9 @@
 		if (ret)
 			return ret;
 
-<<<<<<< HEAD
-		if (changed)
-=======
 		if (!skl_pipe_wm_equals(crtc,
 					&old_crtc_state->wm.skl.optimal,
 					&new_crtc_state->wm.skl.optimal))
->>>>>>> 0ecfebd2
 			results->dirty_pipes |= drm_crtc_mask(&crtc->base);
 	}
 
@@ -8668,20 +8259,6 @@
 		val = __i915_gfx_val(dev_priv);
 		spin_unlock_irq(&mchdev_lock);
 	}
-<<<<<<< HEAD
-
-	return val;
-}
-
-static struct drm_i915_private *i915_mch_dev;
-
-static struct drm_i915_private *mchdev_get(void)
-{
-	struct drm_i915_private *i915;
-
-	rcu_read_lock();
-	i915 = i915_mch_dev;
-=======
 
 	return val;
 }
@@ -8694,7 +8271,6 @@
 
 	rcu_read_lock();
 	i915 = rcu_dereference(i915_mch_dev);
->>>>>>> 0ecfebd2
 	if (!kref_get_unless_zero(&i915->drm.ref))
 		i915 = NULL;
 	rcu_read_unlock();
