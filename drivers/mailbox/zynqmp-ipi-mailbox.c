// SPDX-License-Identifier: GPL-2.0
/*
 * Xilinx Inter Processor Interrupt(IPI) Mailbox Driver
 *
 * Copyright (C) 2018 Xilinx, Inc.
 */

#include <linux/arm-smccc.h>
#include <linux/delay.h>
#include <linux/device.h>
#include <linux/interrupt.h>
#include <linux/io.h>
#include <linux/kernel.h>
#include <linux/mailbox_controller.h>
#include <linux/mailbox/zynqmp-ipi-message.h>
#include <linux/module.h>
#include <linux/of.h>
#include <linux/of_address.h>
#include <linux/of_device.h>
#include <linux/of_irq.h>
#include <linux/platform_device.h>

/* IPI agent ID any */
#define IPI_ID_ANY 0xFFUL

/* indicate if ZynqMP IPI mailbox driver uses SMC calls or HVC calls */
#define USE_SMC 0
#define USE_HVC 1

/* Default IPI SMC function IDs */
#define SMC_IPI_MAILBOX_OPEN		0x82001000U
#define SMC_IPI_MAILBOX_RELEASE		0x82001001U
#define SMC_IPI_MAILBOX_STATUS_ENQUIRY	0x82001002U
#define SMC_IPI_MAILBOX_NOTIFY		0x82001003U
#define SMC_IPI_MAILBOX_ACK		0x82001004U
#define SMC_IPI_MAILBOX_ENABLE_IRQ	0x82001005U
#define SMC_IPI_MAILBOX_DISABLE_IRQ	0x82001006U

/* IPI SMC Macros */
#define IPI_SMC_ENQUIRY_DIRQ_MASK	0x00000001UL /* Flag to indicate if
						      * notification interrupt
						      * to be disabled.
						      */
#define IPI_SMC_ACK_EIRQ_MASK		0x00000001UL /* Flag to indicate if
						      * notification interrupt
						      * to be enabled.
						      */

/* IPI mailbox status */
#define IPI_MB_STATUS_IDLE		0
#define IPI_MB_STATUS_SEND_PENDING	1
#define IPI_MB_STATUS_RECV_PENDING	2

#define IPI_MB_CHNL_TX	0 /* IPI mailbox TX channel */
#define IPI_MB_CHNL_RX	1 /* IPI mailbox RX channel */

/**
 * struct zynqmp_ipi_mchan - Description of a Xilinx ZynqMP IPI mailbox channel
 * @is_opened: indicate if the IPI channel is opened
 * @req_buf: local to remote request buffer start address
 * @resp_buf: local to remote response buffer start address
 * @req_buf_size: request buffer size
 * @resp_buf_size: response buffer size
 * @rx_buf: receive buffer to pass received message to client
 * @chan_type: channel type
 */
struct zynqmp_ipi_mchan {
	int is_opened;
	void __iomem *req_buf;
	void __iomem *resp_buf;
	void *rx_buf;
	size_t req_buf_size;
	size_t resp_buf_size;
	unsigned int chan_type;
};

/**
 * struct zynqmp_ipi_mbox - Description of a ZynqMP IPI mailbox
 *                          platform data.
 * @pdata:		  pointer to the IPI private data
 * @dev:                  device pointer corresponding to the Xilinx ZynqMP
 *                        IPI mailbox
 * @remote_id:            remote IPI agent ID
 * @mbox:                 mailbox Controller
 * @mchans:               array for channels, tx channel and rx channel.
 * @irq:                  IPI agent interrupt ID
 */
struct zynqmp_ipi_mbox {
	struct zynqmp_ipi_pdata *pdata;
	struct device dev;
	u32 remote_id;
	struct mbox_controller mbox;
	struct zynqmp_ipi_mchan mchans[2];
};

/**
 * struct zynqmp_ipi_pdata - Description of z ZynqMP IPI agent platform data.
 *
 * @dev:                  device pointer corresponding to the Xilinx ZynqMP
 *                        IPI agent
 * @irq:                  IPI agent interrupt ID
 * @method:               IPI SMC or HVC is going to be used
 * @local_id:             local IPI agent ID
 * @num_mboxes:           number of mailboxes of this IPI agent
 * @ipi_mboxes:           IPI mailboxes of this IPI agent
 */
struct zynqmp_ipi_pdata {
	struct device *dev;
	int irq;
	unsigned int method;
	u32 local_id;
	int num_mboxes;
	struct zynqmp_ipi_mbox ipi_mboxes[];
};

static struct device_driver zynqmp_ipi_mbox_driver = {
	.owner = THIS_MODULE,
	.name = "zynqmp-ipi-mbox",
};

static void zynqmp_ipi_fw_call(struct zynqmp_ipi_mbox *ipi_mbox,
			       unsigned long a0, unsigned long a3,
			       struct arm_smccc_res *res)
{
	struct zynqmp_ipi_pdata *pdata = ipi_mbox->pdata;
	unsigned long a1, a2;

	a1 = pdata->local_id;
	a2 = ipi_mbox->remote_id;
	if (pdata->method == USE_SMC)
		arm_smccc_smc(a0, a1, a2, a3, 0, 0, 0, 0, res);
	else
		arm_smccc_hvc(a0, a1, a2, a3, 0, 0, 0, 0, res);
}

/**
 * zynqmp_ipi_interrupt - Interrupt handler for IPI notification
 *
 * @irq:  Interrupt number
 * @data: ZynqMP IPI mailbox platform data.
 *
 * Return: -EINVAL if there is no instance
 * IRQ_NONE if the interrupt is not ours.
 * IRQ_HANDLED if the rx interrupt was successfully handled.
 */
static irqreturn_t zynqmp_ipi_interrupt(int irq, void *data)
{
	struct zynqmp_ipi_pdata *pdata = data;
	struct mbox_chan *chan;
	struct zynqmp_ipi_mbox *ipi_mbox;
	struct zynqmp_ipi_mchan *mchan;
	struct zynqmp_ipi_message *msg;
	u64 arg0, arg3;
	struct arm_smccc_res res;
	int ret, i, status = IRQ_NONE;

	(void)irq;
	arg0 = SMC_IPI_MAILBOX_STATUS_ENQUIRY;
	arg3 = IPI_SMC_ENQUIRY_DIRQ_MASK;
	for (i = 0; i < pdata->num_mboxes; i++) {
		ipi_mbox = &pdata->ipi_mboxes[i];
		mchan = &ipi_mbox->mchans[IPI_MB_CHNL_RX];
		chan = &ipi_mbox->mbox.chans[IPI_MB_CHNL_RX];
		zynqmp_ipi_fw_call(ipi_mbox, arg0, arg3, &res);
		ret = (int)(res.a0 & 0xFFFFFFFF);
		if (ret > 0 && ret & IPI_MB_STATUS_RECV_PENDING) {
			if (mchan->is_opened) {
				msg = mchan->rx_buf;
				msg->len = mchan->req_buf_size;
				memcpy_fromio(msg->data, mchan->req_buf,
					      msg->len);
				mbox_chan_received_data(chan, (void *)msg);
				status = IRQ_HANDLED;
			}
		}
	}
	return status;
}

/**
 * zynqmp_ipi_peek_data - Peek to see if there are any rx messages.
 *
 * @chan: Channel Pointer
 *
 * Return: 'true' if there is pending rx data, 'false' if there is none.
 */
static bool zynqmp_ipi_peek_data(struct mbox_chan *chan)
{
	struct device *dev = chan->mbox->dev;
	struct zynqmp_ipi_mbox *ipi_mbox = dev_get_drvdata(dev);
	struct zynqmp_ipi_mchan *mchan = chan->con_priv;
	int ret;
	u64 arg0;
	struct arm_smccc_res res;

	if (WARN_ON(!ipi_mbox)) {
		dev_err(dev, "no platform drv data??\n");
		return false;
	}

	arg0 = SMC_IPI_MAILBOX_STATUS_ENQUIRY;
	zynqmp_ipi_fw_call(ipi_mbox, arg0, 0, &res);
	ret = (int)(res.a0 & 0xFFFFFFFF);

	if (mchan->chan_type == IPI_MB_CHNL_TX) {
		/* TX channel, check if the message has been acked
		 * by the remote, if yes, response is available.
		 */
		if (ret < 0 || ret & IPI_MB_STATUS_SEND_PENDING)
			return false;
		else
			return true;
	} else if (ret > 0 && ret & IPI_MB_STATUS_RECV_PENDING) {
		/* RX channel, check if there is message arrived. */
		return true;
	}
	return false;
}

/**
 * zynqmp_ipi_last_tx_done - See if the last tx message is sent
 *
 * @chan: Channel pointer
 *
 * Return: 'true' is no pending tx data, 'false' if there are any.
 */
static bool zynqmp_ipi_last_tx_done(struct mbox_chan *chan)
{
	struct device *dev = chan->mbox->dev;
	struct zynqmp_ipi_mbox *ipi_mbox = dev_get_drvdata(dev);
	struct zynqmp_ipi_mchan *mchan = chan->con_priv;
	int ret;
	u64 arg0;
	struct arm_smccc_res res;

	if (WARN_ON(!ipi_mbox)) {
		dev_err(dev, "no platform drv data??\n");
		return false;
	}

	if (mchan->chan_type == IPI_MB_CHNL_TX) {
		/* We only need to check if the message been taken
		 * by the remote in the TX channel
		 */
		arg0 = SMC_IPI_MAILBOX_STATUS_ENQUIRY;
		zynqmp_ipi_fw_call(ipi_mbox, arg0, 0, &res);
		/* Check the SMC call status, a0 of the result */
		ret = (int)(res.a0 & 0xFFFFFFFF);
		if (ret < 0 || ret & IPI_MB_STATUS_SEND_PENDING)
			return false;
		return true;
	}
	/* Always true for the response message in RX channel */
	return true;
}

/**
 * zynqmp_ipi_send_data - Send data
 *
 * @chan: Channel Pointer
 * @data: Message Pointer
 *
 * Return: 0 if all goes good, else appropriate error messages.
 */
static int zynqmp_ipi_send_data(struct mbox_chan *chan, void *data)
{
	struct device *dev = chan->mbox->dev;
	struct zynqmp_ipi_mbox *ipi_mbox = dev_get_drvdata(dev);
	struct zynqmp_ipi_mchan *mchan = chan->con_priv;
	struct zynqmp_ipi_message *msg = data;
	u64 arg0;
	struct arm_smccc_res res;

	if (WARN_ON(!ipi_mbox)) {
		dev_err(dev, "no platform drv data??\n");
		return -EINVAL;
	}

	if (mchan->chan_type == IPI_MB_CHNL_TX) {
		/* Send request message */
		if (msg && msg->len > mchan->req_buf_size) {
			dev_err(dev, "channel %d message length %u > max %lu\n",
				mchan->chan_type, (unsigned int)msg->len,
				mchan->req_buf_size);
			return -EINVAL;
		}
		if (msg && msg->len)
			memcpy_toio(mchan->req_buf, msg->data, msg->len);
		/* Kick IPI mailbox to send message */
		arg0 = SMC_IPI_MAILBOX_NOTIFY;
		zynqmp_ipi_fw_call(ipi_mbox, arg0, 0, &res);
	} else {
		/* Send response message */
		if (msg && msg->len > mchan->resp_buf_size) {
			dev_err(dev, "channel %d message length %u > max %lu\n",
				mchan->chan_type, (unsigned int)msg->len,
				mchan->resp_buf_size);
			return -EINVAL;
		}
		if (msg && msg->len)
			memcpy_toio(mchan->resp_buf, msg->data, msg->len);
		arg0 = SMC_IPI_MAILBOX_ACK;
		zynqmp_ipi_fw_call(ipi_mbox, arg0, IPI_SMC_ACK_EIRQ_MASK,
				   &res);
	}
	return 0;
}

/**
 * zynqmp_ipi_startup - Startup the IPI channel
 *
 * @chan: Channel pointer
 *
 * Return: 0 if all goes good, else return corresponding error message
 */
static int zynqmp_ipi_startup(struct mbox_chan *chan)
{
	struct device *dev = chan->mbox->dev;
	struct zynqmp_ipi_mbox *ipi_mbox = dev_get_drvdata(dev);
	struct zynqmp_ipi_mchan *mchan = chan->con_priv;
	u64 arg0;
	struct arm_smccc_res res;
	int ret = 0;
	unsigned int nchan_type;

	if (mchan->is_opened)
		return 0;

	/* If no channel has been opened, open the IPI mailbox */
	nchan_type = (mchan->chan_type + 1) % 2;
	if (!ipi_mbox->mchans[nchan_type].is_opened) {
		arg0 = SMC_IPI_MAILBOX_OPEN;
		zynqmp_ipi_fw_call(ipi_mbox, arg0, 0, &res);
		/* Check the SMC call status, a0 of the result */
		ret = (int)(res.a0 & 0xFFFFFFFF);
		if (ret < 0) {
			dev_err(dev, "SMC to open the IPI channel failed.\n");
			return ret;
		}
		ret = 0;
	}

	/* If it is RX channel, enable the IPI notification interrupt */
	if (mchan->chan_type == IPI_MB_CHNL_RX) {
		arg0 = SMC_IPI_MAILBOX_ENABLE_IRQ;
		zynqmp_ipi_fw_call(ipi_mbox, arg0, 0, &res);
	}
	mchan->is_opened = 1;

	return ret;
}

/**
 * zynqmp_ipi_shutdown - Shutdown the IPI channel
 *
 * @chan: Channel pointer
 */
static void zynqmp_ipi_shutdown(struct mbox_chan *chan)
{
	struct device *dev = chan->mbox->dev;
	struct zynqmp_ipi_mbox *ipi_mbox = dev_get_drvdata(dev);
	struct zynqmp_ipi_mchan *mchan = chan->con_priv;
	u64 arg0;
	struct arm_smccc_res res;
	unsigned int chan_type;

	if (!mchan->is_opened)
		return;

	/* If it is RX channel, disable notification interrupt */
	chan_type = mchan->chan_type;
	if (chan_type == IPI_MB_CHNL_RX) {
		arg0 = SMC_IPI_MAILBOX_DISABLE_IRQ;
		zynqmp_ipi_fw_call(ipi_mbox, arg0, 0, &res);
	}
	/* Release IPI mailbox if no other channel is opened */
	chan_type = (chan_type + 1) % 2;
	if (!ipi_mbox->mchans[chan_type].is_opened) {
		arg0 = SMC_IPI_MAILBOX_RELEASE;
		zynqmp_ipi_fw_call(ipi_mbox, arg0, 0, &res);
	}

	mchan->is_opened = 0;
}

/* ZynqMP IPI mailbox operations */
static const struct mbox_chan_ops zynqmp_ipi_chan_ops = {
	.startup = zynqmp_ipi_startup,
	.shutdown = zynqmp_ipi_shutdown,
	.peek_data = zynqmp_ipi_peek_data,
	.last_tx_done = zynqmp_ipi_last_tx_done,
	.send_data = zynqmp_ipi_send_data,
};

/**
 * zynqmp_ipi_of_xlate - Translate of phandle to IPI mailbox channel
 *
 * @mbox: mailbox controller pointer
 * @p:    phandle pointer
 *
 * Return: Mailbox channel, else return error pointer.
 */
static struct mbox_chan *zynqmp_ipi_of_xlate(struct mbox_controller *mbox,
					     const struct of_phandle_args *p)
{
	struct mbox_chan *chan;
	struct device *dev = mbox->dev;
	unsigned int chan_type;

	/* Only supports TX and RX channels */
	chan_type = p->args[0];
	if (chan_type != IPI_MB_CHNL_TX && chan_type != IPI_MB_CHNL_RX) {
		dev_err(dev, "req chnl failure: invalid chnl type %u.\n",
			chan_type);
		return ERR_PTR(-EINVAL);
	}
	chan = &mbox->chans[chan_type];
	return chan;
}

static const struct of_device_id zynqmp_ipi_of_match[] = {
	{ .compatible = "xlnx,zynqmp-ipi-mailbox" },
	{},
};
MODULE_DEVICE_TABLE(of, zynqmp_ipi_of_match);

/**
 * zynqmp_ipi_mbox_get_buf_res - Get buffer resource from the IPI dev node
 *
 * @node: IPI mbox device child node
 * @name: name of the IPI buffer
 * @res: pointer to where the resource information will be stored.
 *
 * Return: 0 for success, negative value for failure
 */
static int zynqmp_ipi_mbox_get_buf_res(struct device_node *node,
				       const char *name,
				       struct resource *res)
{
	int ret, index;

	index = of_property_match_string(node, "reg-names", name);
	if (index >= 0) {
		ret = of_address_to_resource(node, index, res);
		if (ret < 0)
			return -EINVAL;
		return 0;
	}
	return -ENODEV;
}

/**
 * zynqmp_ipi_mbox_dev_release() - release the existence of a ipi mbox dev
 *
 * @dev: the ipi mailbox device
 *
 * This is to avoid the no device release() function kernel warning.
 *
 */
static void zynqmp_ipi_mbox_dev_release(struct device *dev)
{
	(void)dev;
}

/**
 * zynqmp_ipi_mbox_probe - probe IPI mailbox resource from device node
 *
 * @ipi_mbox: pointer to IPI mailbox private data structure
 * @node: IPI mailbox device node
 *
 * Return: 0 for success, negative value for failure
 */
static int zynqmp_ipi_mbox_probe(struct zynqmp_ipi_mbox *ipi_mbox,
				 struct device_node *node)
{
	struct zynqmp_ipi_mchan *mchan;
	struct mbox_chan *chans;
	struct mbox_controller *mbox;
	struct resource res;
	struct device *dev, *mdev;
	const char *name;
	int ret;

	dev = ipi_mbox->pdata->dev;
	/* Initialize dev for IPI mailbox */
	ipi_mbox->dev.parent = dev;
	ipi_mbox->dev.release = NULL;
	ipi_mbox->dev.of_node = node;
	dev_set_name(&ipi_mbox->dev, "%s", of_node_full_name(node));
	dev_set_drvdata(&ipi_mbox->dev, ipi_mbox);
	ipi_mbox->dev.release = zynqmp_ipi_mbox_dev_release;
	ipi_mbox->dev.driver = &zynqmp_ipi_mbox_driver;
	ret = device_register(&ipi_mbox->dev);
	if (ret) {
		dev_err(dev, "Failed to register ipi mbox dev.\n");
		put_device(&ipi_mbox->dev);
		return ret;
	}
	mdev = &ipi_mbox->dev;

	mchan = &ipi_mbox->mchans[IPI_MB_CHNL_TX];
	name = "local_request_region";
	ret = zynqmp_ipi_mbox_get_buf_res(node, name, &res);
	if (!ret) {
		mchan->req_buf_size = resource_size(&res);
		mchan->req_buf = devm_ioremap(mdev, res.start,
					      mchan->req_buf_size);
		if (!mchan->req_buf) {
			dev_err(mdev, "Unable to map IPI buffer I/O memory\n");
			return -ENOMEM;
		}
	} else if (ret != -ENODEV) {
		dev_err(mdev, "Unmatched resource %s, %d.\n", name, ret);
		return ret;
	}

	name = "remote_response_region";
	ret = zynqmp_ipi_mbox_get_buf_res(node, name, &res);
	if (!ret) {
		mchan->resp_buf_size = resource_size(&res);
		mchan->resp_buf = devm_ioremap(mdev, res.start,
					       mchan->resp_buf_size);
		if (!mchan->resp_buf) {
			dev_err(mdev, "Unable to map IPI buffer I/O memory\n");
			return -ENOMEM;
		}
	} else if (ret != -ENODEV) {
		dev_err(mdev, "Unmatched resource %s.\n", name);
		return ret;
	}
	mchan->rx_buf = devm_kzalloc(mdev,
				     mchan->resp_buf_size +
				     sizeof(struct zynqmp_ipi_message),
				     GFP_KERNEL);
	if (!mchan->rx_buf)
		return -ENOMEM;

	mchan = &ipi_mbox->mchans[IPI_MB_CHNL_RX];
	name = "remote_request_region";
	ret = zynqmp_ipi_mbox_get_buf_res(node, name, &res);
	if (!ret) {
		mchan->req_buf_size = resource_size(&res);
		mchan->req_buf = devm_ioremap(mdev, res.start,
					      mchan->req_buf_size);
		if (!mchan->req_buf) {
			dev_err(mdev, "Unable to map IPI buffer I/O memory\n");
			return -ENOMEM;
		}
	} else if (ret != -ENODEV) {
		dev_err(mdev, "Unmatched resource %s.\n", name);
		return ret;
	}

	name = "local_response_region";
	ret = zynqmp_ipi_mbox_get_buf_res(node, name, &res);
	if (!ret) {
		mchan->resp_buf_size = resource_size(&res);
		mchan->resp_buf = devm_ioremap(mdev, res.start,
					       mchan->resp_buf_size);
		if (!mchan->resp_buf) {
			dev_err(mdev, "Unable to map IPI buffer I/O memory\n");
			return -ENOMEM;
		}
	} else if (ret != -ENODEV) {
		dev_err(mdev, "Unmatched resource %s.\n", name);
		return ret;
	}
	mchan->rx_buf = devm_kzalloc(mdev,
				     mchan->resp_buf_size +
				     sizeof(struct zynqmp_ipi_message),
				     GFP_KERNEL);
	if (!mchan->rx_buf)
		return -ENOMEM;

	/* Get the IPI remote agent ID */
	ret = of_property_read_u32(node, "xlnx,ipi-id", &ipi_mbox->remote_id);
	if (ret < 0) {
		dev_err(dev, "No IPI remote ID is specified.\n");
		return ret;
	}

	mbox = &ipi_mbox->mbox;
	mbox->dev = mdev;
	mbox->ops = &zynqmp_ipi_chan_ops;
	mbox->num_chans = 2;
	mbox->txdone_irq = false;
	mbox->txdone_poll = true;
	mbox->txpoll_period = 5;
	mbox->of_xlate = zynqmp_ipi_of_xlate;
	chans = devm_kzalloc(mdev, 2 * sizeof(*chans), GFP_KERNEL);
	if (!chans)
		return -ENOMEM;
	mbox->chans = chans;
	chans[IPI_MB_CHNL_TX].con_priv = &ipi_mbox->mchans[IPI_MB_CHNL_TX];
	chans[IPI_MB_CHNL_RX].con_priv = &ipi_mbox->mchans[IPI_MB_CHNL_RX];
	ipi_mbox->mchans[IPI_MB_CHNL_TX].chan_type = IPI_MB_CHNL_TX;
	ipi_mbox->mchans[IPI_MB_CHNL_RX].chan_type = IPI_MB_CHNL_RX;
	ret = devm_mbox_controller_register(mdev, mbox);
	if (ret)
		dev_err(mdev,
			"Failed to register mbox_controller(%d)\n", ret);
	else
		dev_info(mdev,
			 "Registered ZynqMP IPI mbox with TX/RX channels.\n");
	return ret;
}

/**
 * zynqmp_ipi_free_mboxes - Free IPI mailboxes devices
 *
 * @pdata: IPI private data
 */
static void zynqmp_ipi_free_mboxes(struct zynqmp_ipi_pdata *pdata)
{
	struct zynqmp_ipi_mbox *ipi_mbox;
	int i;

	i = pdata->num_mboxes;
	for (; i >= 0; i--) {
		ipi_mbox = &pdata->ipi_mboxes[i];
		if (ipi_mbox->dev.parent) {
			mbox_controller_unregister(&ipi_mbox->mbox);
			if (device_is_registered(&ipi_mbox->dev))
				device_unregister(&ipi_mbox->dev);
		}
	}
}

static int zynqmp_ipi_probe(struct platform_device *pdev)
{
	struct device *dev = &pdev->dev;
	struct device_node *nc, *np = pdev->dev.of_node;
	struct zynqmp_ipi_pdata *pdata;
	struct zynqmp_ipi_mbox *mbox;
	int num_mboxes, ret = -EINVAL;

<<<<<<< HEAD
	num_mboxes = of_get_child_count(np);
=======
	num_mboxes = of_get_available_child_count(np);
	if (num_mboxes == 0) {
		dev_err(dev, "mailbox nodes not available\n");
		return -EINVAL;
	}

>>>>>>> a343b0dd
	pdata = devm_kzalloc(dev, struct_size(pdata, ipi_mboxes, num_mboxes),
			     GFP_KERNEL);
	if (!pdata)
		return -ENOMEM;
	pdata->dev = dev;

	/* Get the IPI local agents ID */
	ret = of_property_read_u32(np, "xlnx,ipi-id", &pdata->local_id);
	if (ret < 0) {
		dev_err(dev, "No IPI local ID is specified.\n");
		return ret;
	}

	pdata->num_mboxes = num_mboxes;

	mbox = pdata->ipi_mboxes;
	for_each_available_child_of_node(np, nc) {
		mbox->pdata = pdata;
		ret = zynqmp_ipi_mbox_probe(mbox, nc);
		if (ret) {
			of_node_put(nc);
			dev_err(dev, "failed to probe subdev.\n");
			ret = -EINVAL;
			goto free_mbox_dev;
		}
		mbox++;
	}

	/* IPI IRQ */
	ret = platform_get_irq(pdev, 0);
	if (ret < 0)
		goto free_mbox_dev;

	pdata->irq = ret;
	ret = devm_request_irq(dev, pdata->irq, zynqmp_ipi_interrupt,
			       IRQF_SHARED, dev_name(dev), pdata);
	if (ret) {
		dev_err(dev, "IRQ %d is not requested successfully.\n",
			pdata->irq);
		goto free_mbox_dev;
	}

	platform_set_drvdata(pdev, pdata);
	return ret;

free_mbox_dev:
	zynqmp_ipi_free_mboxes(pdata);
	return ret;
}

static int zynqmp_ipi_remove(struct platform_device *pdev)
{
	struct zynqmp_ipi_pdata *pdata;

	pdata = platform_get_drvdata(pdev);
	zynqmp_ipi_free_mboxes(pdata);

	return 0;
}

static struct platform_driver zynqmp_ipi_driver = {
	.probe = zynqmp_ipi_probe,
	.remove = zynqmp_ipi_remove,
	.driver = {
		   .name = "zynqmp-ipi",
		   .of_match_table = of_match_ptr(zynqmp_ipi_of_match),
	},
};

static int __init zynqmp_ipi_init(void)
{
	return platform_driver_register(&zynqmp_ipi_driver);
}
subsys_initcall(zynqmp_ipi_init);

static void __exit zynqmp_ipi_exit(void)
{
	platform_driver_unregister(&zynqmp_ipi_driver);
}
module_exit(zynqmp_ipi_exit);

MODULE_LICENSE("GPL v2");
MODULE_DESCRIPTION("Xilinx ZynqMP IPI Mailbox driver");
MODULE_AUTHOR("Xilinx Inc.");<|MERGE_RESOLUTION|>--- conflicted
+++ resolved
@@ -634,16 +634,12 @@
 	struct zynqmp_ipi_mbox *mbox;
 	int num_mboxes, ret = -EINVAL;
 
-<<<<<<< HEAD
-	num_mboxes = of_get_child_count(np);
-=======
 	num_mboxes = of_get_available_child_count(np);
 	if (num_mboxes == 0) {
 		dev_err(dev, "mailbox nodes not available\n");
 		return -EINVAL;
 	}
 
->>>>>>> a343b0dd
 	pdata = devm_kzalloc(dev, struct_size(pdata, ipi_mboxes, num_mboxes),
 			     GFP_KERNEL);
 	if (!pdata)
