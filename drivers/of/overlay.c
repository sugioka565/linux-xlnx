// SPDX-License-Identifier: GPL-2.0
/*
 * Functions for working with device tree overlays
 *
 * Copyright (C) 2012 Pantelis Antoniou <panto@antoniou-consulting.com>
 * Copyright (C) 2012 Texas Instruments Inc.
 */

#define pr_fmt(fmt)	"OF: overlay: " fmt

#include <linux/kernel.h>
#include <linux/module.h>
#include <linux/of.h>
#include <linux/of_device.h>
#include <linux/of_fdt.h>
#include <linux/string.h>
#include <linux/ctype.h>
#include <linux/errno.h>
#include <linux/slab.h>
#include <linux/libfdt.h>
#include <linux/err.h>
#include <linux/idr.h>

#include "of_private.h"

/**
 * struct fragment - info about fragment nodes in overlay expanded device tree
 * @target:	target of the overlay operation
 * @overlay:	pointer to the __overlay__ node
 */
struct fragment {
	struct device_node *target;
	struct device_node *overlay;
};

/**
 * struct overlay_changeset
 * @id:			changeset identifier
 * @ovcs_list:		list on which we are located
 * @fdt:		FDT that was unflattened to create @overlay_tree
 * @overlay_tree:	expanded device tree that contains the fragment nodes
 * @count:		count of fragment structures
 * @fragments:		fragment nodes in the overlay expanded device tree
 * @symbols_fragment:	last element of @fragments[] is the  __symbols__ node
 * @cset:		changeset to apply fragments to live device tree
 */
struct overlay_changeset {
	int id;
	struct list_head ovcs_list;
	const void *fdt;
	struct device_node *overlay_tree;
	int count;
	struct fragment *fragments;
	bool symbols_fragment;
	struct of_changeset cset;
};

<<<<<<< HEAD
static int of_overlay_apply_one(struct of_overlay *ov,
		struct device_node *target, const struct device_node *overlay);
=======
/* flags are sticky - once set, do not reset */
static int devicetree_state_flags;
#define DTSF_APPLY_FAIL		0x01
#define DTSF_REVERT_FAIL	0x02

/*
 * If a changeset apply or revert encounters an error, an attempt will
 * be made to undo partial changes, but may fail.  If the undo fails
 * we do not know the state of the devicetree.
 */
static int devicetree_corrupt(void)
{
	return devicetree_state_flags &
		(DTSF_APPLY_FAIL | DTSF_REVERT_FAIL);
}

static int build_changeset_next_level(struct overlay_changeset *ovcs,
		struct device_node *target_node,
		const struct device_node *overlay_node);

/*
 * of_resolve_phandles() finds the largest phandle in the live tree.
 * of_overlay_apply() may add a larger phandle to the live tree.
 * Do not allow race between two overlays being applied simultaneously:
 *    mutex_lock(&of_overlay_phandle_mutex)
 *    of_resolve_phandles()
 *    of_overlay_apply()
 *    mutex_unlock(&of_overlay_phandle_mutex)
 */
static DEFINE_MUTEX(of_overlay_phandle_mutex);

void of_overlay_mutex_lock(void)
{
	mutex_lock(&of_overlay_phandle_mutex);
}

void of_overlay_mutex_unlock(void)
{
	mutex_unlock(&of_overlay_phandle_mutex);
}

>>>>>>> 84df9525

static LIST_HEAD(ovcs_list);
static DEFINE_IDR(ovcs_idr);

static BLOCKING_NOTIFIER_HEAD(overlay_notify_chain);

/**
 * of_overlay_notifier_register() - Register notifier for overlay operations
 * @nb:		Notifier block to register
 *
 * Register for notification on overlay operations on device tree nodes. The
 * reported actions definied by @of_reconfig_change. The notifier callback
 * furthermore receives a pointer to the affected device tree node.
 *
 * Note that a notifier callback is not supposed to store pointers to a device
 * tree node or its content beyond @OF_OVERLAY_POST_REMOVE corresponding to the
 * respective node it received.
 */
int of_overlay_notifier_register(struct notifier_block *nb)
{
	return blocking_notifier_chain_register(&overlay_notify_chain, nb);
}
EXPORT_SYMBOL_GPL(of_overlay_notifier_register);

/**
 * of_overlay_notifier_register() - Unregister notifier for overlay operations
 * @nb:		Notifier block to unregister
 */
int of_overlay_notifier_unregister(struct notifier_block *nb)
{
	return blocking_notifier_chain_unregister(&overlay_notify_chain, nb);
}
EXPORT_SYMBOL_GPL(of_overlay_notifier_unregister);

static char *of_overlay_action_name[] = {
	"pre-apply",
	"post-apply",
	"pre-remove",
	"post-remove",
};

static int overlay_notify(struct overlay_changeset *ovcs,
		enum of_overlay_notify_action action)
{
	struct of_overlay_notify_data nd;
	int i, ret;

	for (i = 0; i < ovcs->count; i++) {
		struct fragment *fragment = &ovcs->fragments[i];

		nd.target = fragment->target;
		nd.overlay = fragment->overlay;

		ret = blocking_notifier_call_chain(&overlay_notify_chain,
						   action, &nd);
		if (ret == NOTIFY_OK || ret == NOTIFY_STOP)
			return 0;
		if (ret) {
			ret = notifier_to_errno(ret);
			pr_err("overlay changeset %s notifier error %d, target: %pOF\n",
			       of_overlay_action_name[action], ret, nd.target);
			return ret;
		}
	}

	return 0;
}

<<<<<<< HEAD
static int of_overlay_apply_single_property(struct of_overlay *ov,
		struct device_node *target, struct property *prop)
{
	struct property *propn, *tprop;
=======
/*
 * The values of properties in the "/__symbols__" node are paths in
 * the ovcs->overlay_tree.  When duplicating the properties, the paths
 * need to be adjusted to be the correct path for the live device tree.
 *
 * The paths refer to a node in the subtree of a fragment node's "__overlay__"
 * node, for example "/fragment@0/__overlay__/symbol_path_tail",
 * where symbol_path_tail can be a single node or it may be a multi-node path.
 *
 * The duplicated property value will be modified by replacing the
 * "/fragment_name/__overlay/" portion of the value  with the target
 * path from the fragment node.
 */
static struct property *dup_and_fixup_symbol_prop(
		struct overlay_changeset *ovcs, const struct property *prop)
{
	struct fragment *fragment;
	struct property *new_prop;
	struct device_node *fragment_node;
	struct device_node *overlay_node;
	const char *path;
	const char *path_tail;
	const char *target_path;
	int k;
	int overlay_name_len;
	int path_len;
	int path_tail_len;
	int target_path_len;

	if (!prop->value)
		return NULL;
	if (strnlen(prop->value, prop->length) >= prop->length)
		return NULL;
	path = prop->value;
	path_len = strlen(path);

	if (path_len < 1)
		return NULL;
	fragment_node = __of_find_node_by_path(ovcs->overlay_tree, path + 1);
	overlay_node = __of_find_node_by_path(fragment_node, "__overlay__/");
	of_node_put(fragment_node);
	of_node_put(overlay_node);

	for (k = 0; k < ovcs->count; k++) {
		fragment = &ovcs->fragments[k];
		if (fragment->overlay == overlay_node)
			break;
	}
	if (k >= ovcs->count)
		return NULL;

	overlay_name_len = snprintf(NULL, 0, "%pOF", fragment->overlay);

	if (overlay_name_len > path_len)
		return NULL;
	path_tail = path + overlay_name_len;
	path_tail_len = strlen(path_tail);

	target_path = kasprintf(GFP_KERNEL, "%pOF", fragment->target);
	if (!target_path)
		return NULL;
	target_path_len = strlen(target_path);

	new_prop = kzalloc(sizeof(*new_prop), GFP_KERNEL);
	if (!new_prop)
		goto err_free_target_path;

	new_prop->name = kstrdup(prop->name, GFP_KERNEL);
	new_prop->length = target_path_len + path_tail_len + 1;
	new_prop->value = kzalloc(new_prop->length, GFP_KERNEL);
	if (!new_prop->name || !new_prop->value)
		goto err_free_new_prop;

	strcpy(new_prop->value, target_path);
	strcpy(new_prop->value + target_path_len, path_tail);

	of_property_set_flag(new_prop, OF_DYNAMIC);

	return new_prop;

err_free_new_prop:
	kfree(new_prop->name);
	kfree(new_prop->value);
	kfree(new_prop);
err_free_target_path:
	kfree(target_path);

	return NULL;
}

/**
 * add_changeset_property() - add @overlay_prop to overlay changeset
 * @ovcs:		overlay changeset
 * @target_node:	where to place @overlay_prop in live tree
 * @overlay_prop:	property to add or update, from overlay tree
 * @is_symbols_prop:	1 if @overlay_prop is from node "/__symbols__"
 *
 * If @overlay_prop does not already exist in @target_node, add changeset entry
 * to add @overlay_prop in @target_node, else add changeset entry to update
 * value of @overlay_prop.
 *
 * Some special properties are not updated (no error returned).
 *
 * Update of property in symbols node is not allowed.
 *
 * Returns 0 on success, -ENOMEM if memory allocation failure, or -EINVAL if
 * invalid @overlay.
 */
static int add_changeset_property(struct overlay_changeset *ovcs,
		struct device_node *target_node,
		struct property *overlay_prop,
		bool is_symbols_prop)
{
	struct property *new_prop = NULL, *prop;
	int ret = 0;
>>>>>>> 84df9525

	prop = of_find_property(target_node, overlay_prop->name, NULL);

	if (!of_prop_cmp(overlay_prop->name, "name") ||
	    !of_prop_cmp(overlay_prop->name, "phandle") ||
	    !of_prop_cmp(overlay_prop->name, "linux,phandle"))
		return 0;

<<<<<<< HEAD
	propn = __of_prop_dup(prop, GFP_KERNEL);
	if (propn == NULL)
=======
	if (is_symbols_prop) {
		if (prop)
			return -EINVAL;
		new_prop = dup_and_fixup_symbol_prop(ovcs, overlay_prop);
	} else {
		new_prop = __of_prop_dup(overlay_prop, GFP_KERNEL);
	}

	if (!new_prop)
>>>>>>> 84df9525
		return -ENOMEM;

	if (!prop)
		ret = of_changeset_add_property(&ovcs->cset, target_node,
						new_prop);
	else
		ret = of_changeset_update_property(&ovcs->cset, target_node,
						   new_prop);

	if (ret) {
		kfree(new_prop->name);
		kfree(new_prop->value);
		kfree(new_prop);
	}
	return ret;
}

/**
 * add_changeset_node() - add @node (and children) to overlay changeset
 * @ovcs:		overlay changeset
 * @target_node:	where to place @node in live tree
 * @node:		node from within overlay device tree fragment
 *
 * If @node does not already exist in @target_node, add changeset entry
 * to add @node in @target_node.
 *
 * If @node already exists in @target_node, and the existing node has
 * a phandle, the overlay node is not allowed to have a phandle.
 *
 * If @node has child nodes, add the children recursively via
 * build_changeset_next_level().
 *
 * NOTE_1: A live devicetree created from a flattened device tree (FDT) will
 *       not contain the full path in node->full_name.  Thus an overlay
 *       created from an FDT also will not contain the full path in
 *       node->full_name.  However, a live devicetree created from Open
 *       Firmware may have the full path in node->full_name.
 *
 *       add_changeset_node() follows the FDT convention and does not include
 *       the full path in node->full_name.  Even though it expects the overlay
 *       to not contain the full path, it uses kbasename() to remove the
 *       full path should it exist.  It also uses kbasename() in comparisons
 *       to nodes in the live devicetree so that it can apply an overlay to
 *       a live devicetree created from Open Firmware.
 *
 * NOTE_2: Multiple mods of created nodes not supported.
 *       If more than one fragment contains a node that does not already exist
 *       in the live tree, then for each fragment of_changeset_attach_node()
 *       will add a changeset entry to add the node.  When the changeset is
 *       applied, __of_attach_node() will attach the node twice (once for
 *       each fragment).  At this point the device tree will be corrupted.
 *
 *       TODO: add integrity check to ensure that multiple fragments do not
 *             create the same node.
 *
 * Returns 0 on success, -ENOMEM if memory allocation failure, or -EINVAL if
 * invalid @overlay.
 */
static int add_changeset_node(struct overlay_changeset *ovcs,
		struct device_node *target_node, struct device_node *node)
{
	const char *node_kbasename;
	struct device_node *tchild;
	int ret = 0;

	node_kbasename = kbasename(node->full_name);

	for_each_child_of_node(target_node, tchild)
		if (!of_node_cmp(node_kbasename, kbasename(tchild->full_name)))
			break;

<<<<<<< HEAD
	if (tchild != NULL) {
		/* new overlay phandle value conflicts with existing value */
		if (child->phandle)
			return -EINVAL;

		/* apply overlay recursively */
		ret = of_overlay_apply_one(ov, tchild, child);
		of_node_put(tchild);
	} else {
		/* create empty tree as a target */
		tchild = __of_node_dup(child, "%pOF/%s", target, cname);
=======
	if (!tchild) {
		tchild = __of_node_dup(node, node_kbasename);
>>>>>>> 84df9525
		if (!tchild)
			return -ENOMEM;

		tchild->parent = target_node;

		ret = of_changeset_attach_node(&ovcs->cset, tchild);
		if (ret)
			return ret;

<<<<<<< HEAD
		ret = of_overlay_apply_one(ov, tchild, child);
		if (ret)
			return ret;
=======
		return build_changeset_next_level(ovcs, tchild, node);
>>>>>>> 84df9525
	}

	if (node->phandle && tchild->phandle)
		ret = -EINVAL;
	else
		ret = build_changeset_next_level(ovcs, tchild, node);
	of_node_put(tchild);

	return ret;
}

/**
 * build_changeset_next_level() - add level of overlay changeset
 * @ovcs:		overlay changeset
 * @target_node:	where to place @overlay_node in live tree
 * @overlay_node:	node from within an overlay device tree fragment
 *
 * Add the properties (if any) and nodes (if any) from @overlay_node to the
 * @ovcs->cset changeset.  If an added node has child nodes, they will
 * be added recursively.
 *
 * Do not allow symbols node to have any children.
 *
 * Returns 0 on success, -ENOMEM if memory allocation failure, or -EINVAL if
 * invalid @overlay_node.
 */
<<<<<<< HEAD
static int of_overlay_apply_one(struct of_overlay *ov,
		struct device_node *target, const struct device_node *overlay)
=======
static int build_changeset_next_level(struct overlay_changeset *ovcs,
		struct device_node *target_node,
		const struct device_node *overlay_node)
>>>>>>> 84df9525
{
	struct device_node *child;
	struct property *prop;
	int ret;

<<<<<<< HEAD
	for_each_property_of_node(overlay, prop) {
		ret = of_overlay_apply_single_property(ov, target, prop);
=======
	for_each_property_of_node(overlay_node, prop) {
		ret = add_changeset_property(ovcs, target_node, prop, 0);
>>>>>>> 84df9525
		if (ret) {
			pr_debug("Failed to apply prop @%pOF/%s, err=%d\n",
				 target_node, prop->name, ret);
			return ret;
		}
	}

<<<<<<< HEAD
	for_each_child_of_node(overlay, child) {
		ret = of_overlay_apply_single_device_node(ov, target, child);
		if (ret != 0) {
			pr_err("Failed to apply single node @%pOF/%s\n",
			       target, child->name);
=======
	for_each_child_of_node(overlay_node, child) {
		ret = add_changeset_node(ovcs, target_node, child);
		if (ret) {
			pr_debug("Failed to apply node @%pOF/%s, err=%d\n",
				 target_node, child->name, ret);
>>>>>>> 84df9525
			of_node_put(child);
			return ret;
		}
	}

	return 0;
}

/*
 * Add the properties from __overlay__ node to the @ovcs->cset changeset.
 */
static int build_changeset_symbols_node(struct overlay_changeset *ovcs,
		struct device_node *target_node,
		const struct device_node *overlay_symbols_node)
{
	struct property *prop;
	int ret;

	for_each_property_of_node(overlay_symbols_node, prop) {
		ret = add_changeset_property(ovcs, target_node, prop, 1);
		if (ret) {
			pr_debug("Failed to apply prop @%pOF/%s, err=%d\n",
				 target_node, prop->name, ret);
			return ret;
		}
	}

	return 0;
}

/**
 * build_changeset() - populate overlay changeset in @ovcs from @ovcs->fragments
 * @ovcs:	Overlay changeset
 *
 * Create changeset @ovcs->cset to contain the nodes and properties of the
 * overlay device tree fragments in @ovcs->fragments[].  If an error occurs,
 * any portions of the changeset that were successfully created will remain
 * in @ovcs->cset.
 *
 * Returns 0 on success, -ENOMEM if memory allocation failure, or -EINVAL if
 * invalid overlay in @ovcs->fragments[].
 */
static int build_changeset(struct overlay_changeset *ovcs)
{
	struct fragment *fragment;
	int fragments_count, i, ret;

	/*
	 * if there is a symbols fragment in ovcs->fragments[i] it is
	 * the final element in the array
	 */
	if (ovcs->symbols_fragment)
		fragments_count = ovcs->count - 1;
	else
		fragments_count = ovcs->count;

	for (i = 0; i < fragments_count; i++) {
		fragment = &ovcs->fragments[i];

		ret = build_changeset_next_level(ovcs, fragment->target,
						 fragment->overlay);
		if (ret) {
			pr_debug("apply failed '%pOF'\n", fragment->target);
			return ret;
		}
	}

<<<<<<< HEAD
		err = of_overlay_apply_one(ov, ovinfo->target, ovinfo->overlay);
		if (err != 0) {
			pr_err("apply failed '%pOF'\n", ovinfo->target);
			return err;
=======
	if (ovcs->symbols_fragment) {
		fragment = &ovcs->fragments[ovcs->count - 1];
		ret = build_changeset_symbols_node(ovcs, fragment->target,
						   fragment->overlay);
		if (ret) {
			pr_debug("apply failed '%pOF'\n", fragment->target);
			return ret;
>>>>>>> 84df9525
		}
	}

	return 0;
}

/*
 * Find the target node using a number of different strategies
 * in order of preference:
 *
 * 1) "target" property containing the phandle of the target
 * 2) "target-path" property containing the path of the target
 */
static struct device_node *find_target_node(struct device_node *info_node)
{
	struct device_node *node;
	const char *path;
	u32 val;
	int ret;

	ret = of_property_read_u32(info_node, "target", &val);
	if (!ret) {
		node = of_find_node_by_phandle(val);
		if (!node)
			pr_err("find target, node: %pOF, phandle 0x%x not found\n",
			       info_node, val);
		return node;
	}

	ret = of_property_read_string(info_node, "target-path", &path);
	if (!ret) {
		node =  of_find_node_by_path(path);
		if (!node)
			pr_err("find target, node: %pOF, path '%s' not found\n",
			       info_node, path);
		return node;
	}

	pr_err("find target, node: %pOF, no target property\n", info_node);

	return NULL;
}

/**
 * init_overlay_changeset() - initialize overlay changeset from overlay tree
 * @ovcs:	Overlay changeset to build
 * @fdt:	the FDT that was unflattened to create @tree
 * @tree:	Contains all the overlay fragments and overlay fixup nodes
 *
 * Initialize @ovcs.  Populate @ovcs->fragments with node information from
 * the top level of @tree.  The relevant top level nodes are the fragment
 * nodes and the __symbols__ node.  Any other top level node will be ignored.
 *
 * Returns 0 on success, -ENOMEM if memory allocation failure, -EINVAL if error
 * detected in @tree, or -ENOSPC if idr_alloc() error.
 */
static int init_overlay_changeset(struct overlay_changeset *ovcs,
		const void *fdt, struct device_node *tree)
{
	struct device_node *node, *overlay_node;
	struct fragment *fragment;
	struct fragment *fragments;
	int cnt, id, ret;

	/*
	 * Warn for some issues.  Can not return -EINVAL for these until
	 * of_unittest_apply_overlay() is fixed to pass these checks.
	 */
	if (!of_node_check_flag(tree, OF_DYNAMIC))
		pr_debug("%s() tree is not dynamic\n", __func__);

	if (!of_node_check_flag(tree, OF_DETACHED))
		pr_debug("%s() tree is not detached\n", __func__);

	if (!of_node_is_root(tree))
		pr_debug("%s() tree is not root\n", __func__);

	ovcs->overlay_tree = tree;
	ovcs->fdt = fdt;

	INIT_LIST_HEAD(&ovcs->ovcs_list);

	of_changeset_init(&ovcs->cset);

	id = idr_alloc(&ovcs_idr, ovcs, 1, 0, GFP_KERNEL);
	if (id <= 0)
		return id;

	cnt = 0;

<<<<<<< HEAD
	ovinfo = kcalloc(cnt, sizeof(*ovinfo), GFP_KERNEL);
	if (ovinfo == NULL)
		return -ENOMEM;
=======
	/* fragment nodes */
	for_each_child_of_node(tree, node) {
		overlay_node = of_get_child_by_name(node, "__overlay__");
		if (overlay_node) {
			cnt++;
			of_node_put(overlay_node);
		}
	}

	node = of_get_child_by_name(tree, "__symbols__");
	if (node) {
		cnt++;
		of_node_put(node);
	}

	fragments = kcalloc(cnt, sizeof(*fragments), GFP_KERNEL);
	if (!fragments) {
		ret = -ENOMEM;
		goto err_free_idr;
	}
>>>>>>> 84df9525

	cnt = 0;
	for_each_child_of_node(tree, node) {
		overlay_node = of_get_child_by_name(node, "__overlay__");
		if (!overlay_node)
			continue;

		fragment = &fragments[cnt];
		fragment->overlay = overlay_node;
		fragment->target = find_target_node(node);
		if (!fragment->target) {
			of_node_put(fragment->overlay);
			ret = -EINVAL;
			goto err_free_fragments;
		}

		cnt++;
	}

<<<<<<< HEAD
	/* if nothing filled, return error */
	if (cnt == 0) {
		kfree(ovinfo);
		return -ENODEV;
=======
	/*
	 * if there is a symbols fragment in ovcs->fragments[i] it is
	 * the final element in the array
	 */
	node = of_get_child_by_name(tree, "__symbols__");
	if (node) {
		ovcs->symbols_fragment = 1;
		fragment = &fragments[cnt];
		fragment->overlay = node;
		fragment->target = of_find_node_by_path("/__symbols__");

		if (!fragment->target) {
			pr_err("symbols in overlay, but not in live tree\n");
			ret = -EINVAL;
			goto err_free_fragments;
		}

		cnt++;
	}

	if (!cnt) {
		pr_err("no fragments or symbols in overlay\n");
		ret = -EINVAL;
		goto err_free_fragments;
>>>>>>> 84df9525
	}

	ovcs->id = id;
	ovcs->count = cnt;
	ovcs->fragments = fragments;

	return 0;

err_free_fragments:
	kfree(fragments);
err_free_idr:
	idr_remove(&ovcs_idr, id);

	pr_err("%s() failed, ret = %d\n", __func__, ret);

	return ret;
}

static void free_overlay_changeset(struct overlay_changeset *ovcs)
{
	int i;

	if (ovcs->cset.entries.next)
		of_changeset_destroy(&ovcs->cset);

	if (ovcs->id)
		idr_remove(&ovcs_idr, ovcs->id);

	for (i = 0; i < ovcs->count; i++) {
		of_node_put(ovcs->fragments[i].target);
		of_node_put(ovcs->fragments[i].overlay);
	}
	kfree(ovcs->fragments);
	/*
	 * There should be no live pointers into ovcs->overlay_tree and
	 * ovcs->fdt due to the policy that overlay notifiers are not allowed
	 * to retain pointers into the overlay devicetree.
	 */
	kfree(ovcs->overlay_tree);
	kfree(ovcs->fdt);
	kfree(ovcs);
}

<<<<<<< HEAD
static int of_overlay_add_symbols(
		struct device_node *tree,
		struct of_overlay *ov)
{
	struct of_overlay_info *ovinfo;
	struct device_node *root_sym = NULL;
	struct device_node *child = NULL;
	struct property *prop;
	const char *path, *s;
	char *new_path;
	int i, len, err;

	/* both may fail (if no fixups are required) */
	root_sym = of_find_node_by_path("/__symbols__");
	child = of_get_child_by_name(tree, "__symbols__");

	err = 0;
	/* do nothing if either is NULL */
	if (!root_sym || !child)
		goto out;

	for_each_property_of_node(child, prop) {

		/* skip properties added automatically */
		if (of_prop_cmp(prop->name, "name") == 0)
			continue;

		err = of_property_read_string(child,
				prop->name, &path);
		if (err != 0) {
			pr_err("Could not find symbol '%s'\n", prop->name);
			continue;
		}

		/* now find fragment index */
		s = path;

		/* compare paths to find fragment index */
		for (i = 0, ovinfo = NULL, len = -1; i < ov->count; i++) {
			ovinfo = &ov->ovinfo_tab[i];

			pr_debug("#%d: overlay->name=%s target->name=%s\n",
					i, ovinfo->overlay->full_name,
					ovinfo->target->full_name);

			len = strlen(ovinfo->overlay->full_name);
			if (strncasecmp(path, ovinfo->overlay->full_name,
						len) == 0 && path[len] == '/')
				break;
		}

		if (i >= ov->count)
			continue;

		pr_debug("found target at #%d\n", i);
		new_path = kasprintf(GFP_KERNEL, "%s%s",
				ovinfo->target->full_name,
				path + len);
		if (!new_path) {
			pr_err("Failed to allocate propname for \"%s\"\n",
					prop->name);
			err = -ENOMEM;
			break;
		}

		err = of_changeset_add_property_string(&ov->cset, root_sym,
				prop->name, new_path);

		/* free always */
		kfree(new_path);

		if (err) {
			pr_err("Failed to add property for \"%s\"\n",
					prop->name);
			break;
		}
	}

out:
	of_node_put(child);
	of_node_put(root_sym);

	return err;
}

static LIST_HEAD(ov_list);
static DEFINE_IDR(ov_idr);
=======
/*
 * internal documentation
 *
 * of_overlay_apply() - Create and apply an overlay changeset
 * @fdt:	the FDT that was unflattened to create @tree
 * @tree:	Expanded overlay device tree
 * @ovcs_id:	Pointer to overlay changeset id
 *
 * Creates and applies an overlay changeset.
 *
 * If an error occurs in a pre-apply notifier, then no changes are made
 * to the device tree.
 *
>>>>>>> 84df9525

 * A non-zero return value will not have created the changeset if error is from:
 *   - parameter checks
 *   - building the changeset
 *   - overlay changeset pre-apply notifier
 *
 * If an error is returned by an overlay changeset pre-apply notifier
 * then no further overlay changeset pre-apply notifier will be called.
 *
 * A non-zero return value will have created the changeset if error is from:
 *   - overlay changeset entry notifier
 *   - overlay changeset post-apply notifier
 *
 * If an error is returned by an overlay changeset post-apply notifier
 * then no further overlay changeset post-apply notifier will be called.
 *
 * If more than one notifier returns an error, then the last notifier
 * error to occur is returned.
 *
 * If an error occurred while applying the overlay changeset, then an
 * attempt is made to revert any changes that were made to the
 * device tree.  If there were any errors during the revert attempt
 * then the state of the device tree can not be determined, and any
 * following attempt to apply or remove an overlay changeset will be
 * refused.
 *
 * Returns 0 on success, or a negative error number.  Overlay changeset
 * id is returned to *ovcs_id.
 */

static int of_overlay_apply(const void *fdt, struct device_node *tree,
		int *ovcs_id)
{
	struct overlay_changeset *ovcs;
	int ret = 0, ret_revert, ret_tmp;

	/*
	 * As of this point, fdt and tree belong to the overlay changeset.
	 * overlay changeset code is responsible for freeing them.
	 */

	if (devicetree_corrupt()) {
		pr_err("devicetree state suspect, refuse to apply overlay\n");
		kfree(fdt);
		kfree(tree);
		ret = -EBUSY;
		goto out;
	}

	ovcs = kzalloc(sizeof(*ovcs), GFP_KERNEL);
	if (!ovcs) {
		kfree(fdt);
		kfree(tree);
		ret = -ENOMEM;
		goto out;
	}

	of_overlay_mutex_lock();
	mutex_lock(&of_mutex);

	ret = of_resolve_phandles(tree);
	if (ret)
		goto err_free_tree;

	ret = init_overlay_changeset(ovcs, fdt, tree);
	if (ret)
		goto err_free_tree;

	/*
	 * after overlay_notify(), ovcs->overlay_tree related pointers may have
	 * leaked to drivers, so can not kfree() tree, aka ovcs->overlay_tree;
	 * and can not free fdt, aka ovcs->fdt
	 */
	ret = overlay_notify(ovcs, OF_OVERLAY_PRE_APPLY);
	if (ret) {
		pr_err("overlay changeset pre-apply notify error %d\n", ret);
		goto err_free_overlay_changeset;
	}

	ret = build_changeset(ovcs);
	if (ret)
		goto err_free_overlay_changeset;

	ret_revert = 0;
	ret = __of_changeset_apply_entries(&ovcs->cset, &ret_revert);
	if (ret) {
		if (ret_revert) {
			pr_debug("overlay changeset revert error %d\n",
				 ret_revert);
			devicetree_state_flags |= DTSF_APPLY_FAIL;
		}
		goto err_free_overlay_changeset;
	}

	of_populate_phandle_cache();

	ret = __of_changeset_apply_notify(&ovcs->cset);
	if (ret)
		pr_err("overlay changeset entry notify error %d\n", ret);
	/* notify failure is not fatal, continue */

	list_add_tail(&ovcs->ovcs_list, &ovcs_list);
	*ovcs_id = ovcs->id;

<<<<<<< HEAD
	err = of_overlay_add_symbols(tree, ov);
	if (err) {
		pr_err("%s: of_overlay_add_symbols() failed for tree@%s\n",
				__func__, tree->full_name);
		goto err_abort_trans;
	}

	/* apply the changeset */
	err = __of_changeset_apply(&ov->cset);
	if (err)
		goto err_revert_overlay;
=======
	ret_tmp = overlay_notify(ovcs, OF_OVERLAY_POST_APPLY);
	if (ret_tmp) {
		pr_err("overlay changeset post-apply notify error %d\n",
		       ret_tmp);
		if (!ret)
			ret = ret_tmp;
	}
>>>>>>> 84df9525

	goto out_unlock;

err_free_tree:
	kfree(fdt);
	kfree(tree);

err_free_overlay_changeset:
	free_overlay_changeset(ovcs);

out_unlock:
	mutex_unlock(&of_mutex);
	of_overlay_mutex_unlock();

out:
	pr_debug("%s() err=%d\n", __func__, ret);

	return ret;
}

int of_overlay_fdt_apply(const void *overlay_fdt, u32 overlay_fdt_size,
			 int *ovcs_id)
{
	const void *new_fdt;
	int ret;
	u32 size;
	struct device_node *overlay_root;

	*ovcs_id = 0;
	ret = 0;

	if (overlay_fdt_size < sizeof(struct fdt_header) ||
	    fdt_check_header(overlay_fdt)) {
		pr_err("Invalid overlay_fdt header\n");
		return -EINVAL;
	}

	size = fdt_totalsize(overlay_fdt);
	if (overlay_fdt_size < size)
		return -EINVAL;

	/*
	 * Must create permanent copy of FDT because of_fdt_unflatten_tree()
	 * will create pointers to the passed in FDT in the unflattened tree.
	 */
	new_fdt = kmemdup(overlay_fdt, size, GFP_KERNEL);
	if (!new_fdt)
		return -ENOMEM;

	of_fdt_unflatten_tree(new_fdt, NULL, &overlay_root);
	if (!overlay_root) {
		pr_err("unable to unflatten overlay_fdt\n");
		ret = -EINVAL;
		goto out_free_new_fdt;
	}

	ret = of_overlay_apply(new_fdt, overlay_root, ovcs_id);
	if (ret < 0) {
		/*
		 * new_fdt and overlay_root now belong to the overlay
		 * changeset.
		 * overlay changeset code is responsible for freeing them.
		 */
		goto out;
	}

	return 0;


out_free_new_fdt:
	kfree(new_fdt);

out:
	return ret;
}
EXPORT_SYMBOL_GPL(of_overlay_fdt_apply);

/*
 * Find @np in @tree.
 *
 * Returns 1 if @np is @tree or is contained in @tree, else 0
 */
static int find_node(struct device_node *tree, struct device_node *np)
{
	struct device_node *child;

	if (tree == np)
		return 1;

	for_each_child_of_node(tree, child) {
		if (find_node(child, np)) {
			of_node_put(child);
			return 1;
		}
	}

	return 0;
}

/*
 * Is @remove_ce_node a child of, a parent of, or the same as any
 * node in an overlay changeset more topmost than @remove_ovcs?
 *
 * Returns 1 if found, else 0
 */
static int node_overlaps_later_cs(struct overlay_changeset *remove_ovcs,
		struct device_node *remove_ce_node)
{
	struct overlay_changeset *ovcs;
	struct of_changeset_entry *ce;

	list_for_each_entry_reverse(ovcs, &ovcs_list, ovcs_list) {
		if (ovcs == remove_ovcs)
			break;

		list_for_each_entry(ce, &ovcs->cset.entries, node) {
			if (find_node(ce->np, remove_ce_node)) {
				pr_err("%s: #%d overlaps with #%d @%pOF\n",
					__func__, remove_ovcs->id, ovcs->id,
					remove_ce_node);
				return 1;
			}
			if (find_node(remove_ce_node, ce->np)) {
				pr_err("%s: #%d overlaps with #%d @%pOF\n",
					__func__, remove_ovcs->id, ovcs->id,
					remove_ce_node);
				return 1;
			}
		}
	}

	return 0;
}

/*
 * We can safely remove the overlay only if it's the top-most one.
 * Newly applied overlays are inserted at the tail of the overlay list,
 * so a top most overlay is the one that is closest to the tail.
 *
 * The topmost check is done by exploiting this property. For each
 * affected device node in the log list we check if this overlay is
 * the one closest to the tail. If another overlay has affected this
 * device node and is closest to the tail, then removal is not permited.
 */
static int overlay_removal_is_ok(struct overlay_changeset *remove_ovcs)
{
	struct of_changeset_entry *remove_ce;

	list_for_each_entry(remove_ce, &remove_ovcs->cset.entries, node) {
		if (node_overlaps_later_cs(remove_ovcs, remove_ce->np)) {
			pr_err("overlay #%d is not topmost\n", remove_ovcs->id);
			return 0;
		}
	}

	return 1;
}

/**
 * of_overlay_remove() - Revert and free an overlay changeset
 * @ovcs_id:	Pointer to overlay changeset id
 *
 * Removes an overlay if it is permissible.  @ovcs_id was previously returned
 * by of_overlay_fdt_apply().
 *
 * If an error occurred while attempting to revert the overlay changeset,
 * then an attempt is made to re-apply any changeset entry that was
 * reverted.  If an error occurs on re-apply then the state of the device
 * tree can not be determined, and any following attempt to apply or remove
 * an overlay changeset will be refused.
 *
 * A non-zero return value will not revert the changeset if error is from:
 *   - parameter checks
 *   - overlay changeset pre-remove notifier
 *   - overlay changeset entry revert
 *
 * If an error is returned by an overlay changeset pre-remove notifier
 * then no further overlay changeset pre-remove notifier will be called.
 *
 * If more than one notifier returns an error, then the last notifier
 * error to occur is returned.
 *
 * A non-zero return value will revert the changeset if error is from:
 *   - overlay changeset entry notifier
 *   - overlay changeset post-remove notifier
 *
 * If an error is returned by an overlay changeset post-remove notifier
 * then no further overlay changeset post-remove notifier will be called.
 *
 * Returns 0 on success, or a negative error number.  *ovcs_id is set to
 * zero after reverting the changeset, even if a subsequent error occurs.
 */
int of_overlay_remove(int *ovcs_id)
{
	struct overlay_changeset *ovcs;
	int ret, ret_apply, ret_tmp;

	ret = 0;

	if (devicetree_corrupt()) {
		pr_err("suspect devicetree state, refuse to remove overlay\n");
		ret = -EBUSY;
		goto out;
	}

	mutex_lock(&of_mutex);

	ovcs = idr_find(&ovcs_idr, *ovcs_id);
	if (!ovcs) {
		ret = -ENODEV;
		pr_err("remove: Could not find overlay #%d\n", *ovcs_id);
		goto out_unlock;
	}

	if (!overlay_removal_is_ok(ovcs)) {
		ret = -EBUSY;
		goto out_unlock;
	}

	ret = overlay_notify(ovcs, OF_OVERLAY_PRE_REMOVE);
	if (ret) {
		pr_err("overlay changeset pre-remove notify error %d\n", ret);
		goto out_unlock;
	}

	list_del(&ovcs->ovcs_list);

	/*
	 * Disable phandle cache.  Avoids race condition that would arise
	 * from removing cache entry when the associated node is deleted.
	 */
	of_free_phandle_cache();

	ret_apply = 0;
	ret = __of_changeset_revert_entries(&ovcs->cset, &ret_apply);

	of_populate_phandle_cache();

	if (ret) {
		if (ret_apply)
			devicetree_state_flags |= DTSF_REVERT_FAIL;
		goto out_unlock;
	}

	ret = __of_changeset_revert_notify(&ovcs->cset);
	if (ret)
		pr_err("overlay changeset entry notify error %d\n", ret);
	/* notify failure is not fatal, continue */

	*ovcs_id = 0;

	ret_tmp = overlay_notify(ovcs, OF_OVERLAY_POST_REMOVE);
	if (ret_tmp) {
		pr_err("overlay changeset post-remove notify error %d\n",
		       ret_tmp);
		if (!ret)
			ret = ret_tmp;
	}

	free_overlay_changeset(ovcs);

out_unlock:
	mutex_unlock(&of_mutex);

out:
	pr_debug("%s() err=%d\n", __func__, ret);

	return ret;
}
EXPORT_SYMBOL_GPL(of_overlay_remove);

/**
 * of_overlay_remove_all() - Reverts and frees all overlay changesets
 *
 * Removes all overlays from the system in the correct order.
 *
 * Returns 0 on success, or a negative error number
 */
int of_overlay_remove_all(void)
{
	struct overlay_changeset *ovcs, *ovcs_n;
	int ret;

	/* the tail of list is guaranteed to be safe to remove */
	list_for_each_entry_safe_reverse(ovcs, ovcs_n, &ovcs_list, ovcs_list) {
		ret = of_overlay_remove(&ovcs->id);
		if (ret)
			return ret;
	}

	return 0;
}
EXPORT_SYMBOL_GPL(of_overlay_remove_all);<|MERGE_RESOLUTION|>--- conflicted
+++ resolved
@@ -55,10 +55,6 @@
 	struct of_changeset cset;
 };
 
-<<<<<<< HEAD
-static int of_overlay_apply_one(struct of_overlay *ov,
-		struct device_node *target, const struct device_node *overlay);
-=======
 /* flags are sticky - once set, do not reset */
 static int devicetree_state_flags;
 #define DTSF_APPLY_FAIL		0x01
@@ -100,7 +96,6 @@
 	mutex_unlock(&of_overlay_phandle_mutex);
 }
 
->>>>>>> 84df9525
 
 static LIST_HEAD(ovcs_list);
 static DEFINE_IDR(ovcs_idr);
@@ -169,12 +164,6 @@
 	return 0;
 }
 
-<<<<<<< HEAD
-static int of_overlay_apply_single_property(struct of_overlay *ov,
-		struct device_node *target, struct property *prop)
-{
-	struct property *propn, *tprop;
-=======
 /*
  * The values of properties in the "/__symbols__" node are paths in
  * the ovcs->overlay_tree.  When duplicating the properties, the paths
@@ -290,7 +279,6 @@
 {
 	struct property *new_prop = NULL, *prop;
 	int ret = 0;
->>>>>>> 84df9525
 
 	prop = of_find_property(target_node, overlay_prop->name, NULL);
 
@@ -299,10 +287,6 @@
 	    !of_prop_cmp(overlay_prop->name, "linux,phandle"))
 		return 0;
 
-<<<<<<< HEAD
-	propn = __of_prop_dup(prop, GFP_KERNEL);
-	if (propn == NULL)
-=======
 	if (is_symbols_prop) {
 		if (prop)
 			return -EINVAL;
@@ -312,7 +296,6 @@
 	}
 
 	if (!new_prop)
->>>>>>> 84df9525
 		return -ENOMEM;
 
 	if (!prop)
@@ -384,22 +367,8 @@
 		if (!of_node_cmp(node_kbasename, kbasename(tchild->full_name)))
 			break;
 
-<<<<<<< HEAD
-	if (tchild != NULL) {
-		/* new overlay phandle value conflicts with existing value */
-		if (child->phandle)
-			return -EINVAL;
-
-		/* apply overlay recursively */
-		ret = of_overlay_apply_one(ov, tchild, child);
-		of_node_put(tchild);
-	} else {
-		/* create empty tree as a target */
-		tchild = __of_node_dup(child, "%pOF/%s", target, cname);
-=======
 	if (!tchild) {
 		tchild = __of_node_dup(node, node_kbasename);
->>>>>>> 84df9525
 		if (!tchild)
 			return -ENOMEM;
 
@@ -409,13 +378,7 @@
 		if (ret)
 			return ret;
 
-<<<<<<< HEAD
-		ret = of_overlay_apply_one(ov, tchild, child);
-		if (ret)
-			return ret;
-=======
 		return build_changeset_next_level(ovcs, tchild, node);
->>>>>>> 84df9525
 	}
 
 	if (node->phandle && tchild->phandle)
@@ -442,26 +405,16 @@
  * Returns 0 on success, -ENOMEM if memory allocation failure, or -EINVAL if
  * invalid @overlay_node.
  */
-<<<<<<< HEAD
-static int of_overlay_apply_one(struct of_overlay *ov,
-		struct device_node *target, const struct device_node *overlay)
-=======
 static int build_changeset_next_level(struct overlay_changeset *ovcs,
 		struct device_node *target_node,
 		const struct device_node *overlay_node)
->>>>>>> 84df9525
 {
 	struct device_node *child;
 	struct property *prop;
 	int ret;
 
-<<<<<<< HEAD
-	for_each_property_of_node(overlay, prop) {
-		ret = of_overlay_apply_single_property(ov, target, prop);
-=======
 	for_each_property_of_node(overlay_node, prop) {
 		ret = add_changeset_property(ovcs, target_node, prop, 0);
->>>>>>> 84df9525
 		if (ret) {
 			pr_debug("Failed to apply prop @%pOF/%s, err=%d\n",
 				 target_node, prop->name, ret);
@@ -469,19 +422,11 @@
 		}
 	}
 
-<<<<<<< HEAD
-	for_each_child_of_node(overlay, child) {
-		ret = of_overlay_apply_single_device_node(ov, target, child);
-		if (ret != 0) {
-			pr_err("Failed to apply single node @%pOF/%s\n",
-			       target, child->name);
-=======
 	for_each_child_of_node(overlay_node, child) {
 		ret = add_changeset_node(ovcs, target_node, child);
 		if (ret) {
 			pr_debug("Failed to apply node @%pOF/%s, err=%d\n",
 				 target_node, child->name, ret);
->>>>>>> 84df9525
 			of_node_put(child);
 			return ret;
 		}
@@ -549,12 +494,6 @@
 		}
 	}
 
-<<<<<<< HEAD
-		err = of_overlay_apply_one(ov, ovinfo->target, ovinfo->overlay);
-		if (err != 0) {
-			pr_err("apply failed '%pOF'\n", ovinfo->target);
-			return err;
-=======
 	if (ovcs->symbols_fragment) {
 		fragment = &ovcs->fragments[ovcs->count - 1];
 		ret = build_changeset_symbols_node(ovcs, fragment->target,
@@ -562,7 +501,6 @@
 		if (ret) {
 			pr_debug("apply failed '%pOF'\n", fragment->target);
 			return ret;
->>>>>>> 84df9525
 		}
 	}
 
@@ -653,11 +591,6 @@
 
 	cnt = 0;
 
-<<<<<<< HEAD
-	ovinfo = kcalloc(cnt, sizeof(*ovinfo), GFP_KERNEL);
-	if (ovinfo == NULL)
-		return -ENOMEM;
-=======
 	/* fragment nodes */
 	for_each_child_of_node(tree, node) {
 		overlay_node = of_get_child_by_name(node, "__overlay__");
@@ -678,7 +611,6 @@
 		ret = -ENOMEM;
 		goto err_free_idr;
 	}
->>>>>>> 84df9525
 
 	cnt = 0;
 	for_each_child_of_node(tree, node) {
@@ -698,12 +630,6 @@
 		cnt++;
 	}
 
-<<<<<<< HEAD
-	/* if nothing filled, return error */
-	if (cnt == 0) {
-		kfree(ovinfo);
-		return -ENODEV;
-=======
 	/*
 	 * if there is a symbols fragment in ovcs->fragments[i] it is
 	 * the final element in the array
@@ -728,7 +654,6 @@
 		pr_err("no fragments or symbols in overlay\n");
 		ret = -EINVAL;
 		goto err_free_fragments;
->>>>>>> 84df9525
 	}
 
 	ovcs->id = id;
@@ -772,95 +697,6 @@
 	kfree(ovcs);
 }
 
-<<<<<<< HEAD
-static int of_overlay_add_symbols(
-		struct device_node *tree,
-		struct of_overlay *ov)
-{
-	struct of_overlay_info *ovinfo;
-	struct device_node *root_sym = NULL;
-	struct device_node *child = NULL;
-	struct property *prop;
-	const char *path, *s;
-	char *new_path;
-	int i, len, err;
-
-	/* both may fail (if no fixups are required) */
-	root_sym = of_find_node_by_path("/__symbols__");
-	child = of_get_child_by_name(tree, "__symbols__");
-
-	err = 0;
-	/* do nothing if either is NULL */
-	if (!root_sym || !child)
-		goto out;
-
-	for_each_property_of_node(child, prop) {
-
-		/* skip properties added automatically */
-		if (of_prop_cmp(prop->name, "name") == 0)
-			continue;
-
-		err = of_property_read_string(child,
-				prop->name, &path);
-		if (err != 0) {
-			pr_err("Could not find symbol '%s'\n", prop->name);
-			continue;
-		}
-
-		/* now find fragment index */
-		s = path;
-
-		/* compare paths to find fragment index */
-		for (i = 0, ovinfo = NULL, len = -1; i < ov->count; i++) {
-			ovinfo = &ov->ovinfo_tab[i];
-
-			pr_debug("#%d: overlay->name=%s target->name=%s\n",
-					i, ovinfo->overlay->full_name,
-					ovinfo->target->full_name);
-
-			len = strlen(ovinfo->overlay->full_name);
-			if (strncasecmp(path, ovinfo->overlay->full_name,
-						len) == 0 && path[len] == '/')
-				break;
-		}
-
-		if (i >= ov->count)
-			continue;
-
-		pr_debug("found target at #%d\n", i);
-		new_path = kasprintf(GFP_KERNEL, "%s%s",
-				ovinfo->target->full_name,
-				path + len);
-		if (!new_path) {
-			pr_err("Failed to allocate propname for \"%s\"\n",
-					prop->name);
-			err = -ENOMEM;
-			break;
-		}
-
-		err = of_changeset_add_property_string(&ov->cset, root_sym,
-				prop->name, new_path);
-
-		/* free always */
-		kfree(new_path);
-
-		if (err) {
-			pr_err("Failed to add property for \"%s\"\n",
-					prop->name);
-			break;
-		}
-	}
-
-out:
-	of_node_put(child);
-	of_node_put(root_sym);
-
-	return err;
-}
-
-static LIST_HEAD(ov_list);
-static DEFINE_IDR(ov_idr);
-=======
 /*
  * internal documentation
  *
@@ -874,7 +710,6 @@
  * If an error occurs in a pre-apply notifier, then no changes are made
  * to the device tree.
  *
->>>>>>> 84df9525
 
  * A non-zero return value will not have created the changeset if error is from:
  *   - parameter checks
@@ -979,19 +814,6 @@
 	list_add_tail(&ovcs->ovcs_list, &ovcs_list);
 	*ovcs_id = ovcs->id;
 
-<<<<<<< HEAD
-	err = of_overlay_add_symbols(tree, ov);
-	if (err) {
-		pr_err("%s: of_overlay_add_symbols() failed for tree@%s\n",
-				__func__, tree->full_name);
-		goto err_abort_trans;
-	}
-
-	/* apply the changeset */
-	err = __of_changeset_apply(&ov->cset);
-	if (err)
-		goto err_revert_overlay;
-=======
 	ret_tmp = overlay_notify(ovcs, OF_OVERLAY_POST_APPLY);
 	if (ret_tmp) {
 		pr_err("overlay changeset post-apply notify error %d\n",
@@ -999,7 +821,6 @@
 		if (!ret)
 			ret = ret_tmp;
 	}
->>>>>>> 84df9525
 
 	goto out_unlock;
 
