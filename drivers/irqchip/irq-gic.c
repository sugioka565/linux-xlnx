/*
 *  Copyright (C) 2002 ARM Limited, All Rights Reserved.
 *
 * This program is free software; you can redistribute it and/or modify
 * it under the terms of the GNU General Public License version 2 as
 * published by the Free Software Foundation.
 *
 * Interrupt architecture for the GIC:
 *
 * o There is one Interrupt Distributor, which receives interrupts
 *   from system devices and sends them to the Interrupt Controllers.
 *
 * o There is one CPU Interface per CPU, which sends interrupts sent
 *   by the Distributor, and interrupts generated locally, to the
 *   associated CPU. The base address of the CPU interface is usually
 *   aliased so that the same address points to different chips depending
 *   on the CPU it is accessed from.
 *
 * Note that IRQs 0-31 are special - they are local to each CPU.
 * As such, the enable set/clear, pending set/clear and active bit
 * registers are banked per-cpu for these sources.
 */
#include <linux/init.h>
#include <linux/kernel.h>
#include <linux/err.h>
#include <linux/module.h>
#include <linux/list.h>
#include <linux/smp.h>
#include <linux/cpu.h>
#include <linux/cpu_pm.h>
#include <linux/cpumask.h>
#include <linux/io.h>
#include <linux/of.h>
#include <linux/of_address.h>
#include <linux/of_irq.h>
#include <linux/irqdomain.h>
#include <linux/interrupt.h>
#include <linux/percpu.h>
#include <linux/slab.h>
#include <linux/irqchip/chained_irq.h>
#include <linux/irqchip/arm-gic.h>

#include <asm/cputype.h>
#include <asm/irq.h>
#include <asm/exception.h>
#include <asm/smp_plat.h>

#include "irq-gic-common.h"
#include "irqchip.h"

union gic_base {
	void __iomem *common_base;
	void __percpu * __iomem *percpu_base;
};

struct gic_chip_data {
	union gic_base dist_base;
	union gic_base cpu_base;
#ifdef CONFIG_CPU_PM
	u32 saved_spi_enable[DIV_ROUND_UP(1020, 32)];
	u32 saved_spi_conf[DIV_ROUND_UP(1020, 16)];
	u32 saved_spi_target[DIV_ROUND_UP(1020, 4)];
	u32 __percpu *saved_ppi_enable;
	u32 __percpu *saved_ppi_conf;
#endif
	struct irq_domain *domain;
	unsigned int gic_irqs;
#ifdef CONFIG_GIC_NON_BANKED
	void __iomem *(*get_base)(union gic_base *);
#endif
};

static DEFINE_RAW_SPINLOCK(irq_controller_lock);

/*
 * The GIC mapping of CPU interfaces does not necessarily match
 * the logical CPU numbering.  Let's use a mapping as returned
 * by the GIC itself.
 */
#define NR_GIC_CPU_IF 8
static u8 gic_cpu_map[NR_GIC_CPU_IF] __read_mostly;

/*
 * Supported arch specific GIC irq extension.
 * Default make them NULL.
 */
struct irq_chip gic_arch_extn = {
	.irq_eoi	= NULL,
	.irq_mask	= NULL,
	.irq_unmask	= NULL,
	.irq_retrigger	= NULL,
	.irq_set_type	= NULL,
	.irq_set_wake	= NULL,
};

#ifndef MAX_GIC_NR
#define MAX_GIC_NR	1
#endif

static struct gic_chip_data gic_data[MAX_GIC_NR] __read_mostly;

#ifdef CONFIG_GIC_NON_BANKED
static void __iomem *gic_get_percpu_base(union gic_base *base)
{
	return raw_cpu_read(*base->percpu_base);
}

static void __iomem *gic_get_common_base(union gic_base *base)
{
	return base->common_base;
}

static inline void __iomem *gic_data_dist_base(struct gic_chip_data *data)
{
	return data->get_base(&data->dist_base);
}

static inline void __iomem *gic_data_cpu_base(struct gic_chip_data *data)
{
	return data->get_base(&data->cpu_base);
}

static inline void gic_set_base_accessor(struct gic_chip_data *data,
					 void __iomem *(*f)(union gic_base *))
{
	data->get_base = f;
}
#else
#define gic_data_dist_base(d)	((d)->dist_base.common_base)
#define gic_data_cpu_base(d)	((d)->cpu_base.common_base)
#define gic_set_base_accessor(d, f)
#endif

static inline void __iomem *gic_dist_base(struct irq_data *d)
{
	struct gic_chip_data *gic_data = irq_data_get_irq_chip_data(d);
	return gic_data_dist_base(gic_data);
}

static inline void __iomem *gic_cpu_base(struct irq_data *d)
{
	struct gic_chip_data *gic_data = irq_data_get_irq_chip_data(d);
	return gic_data_cpu_base(gic_data);
}

static inline unsigned int gic_irq(struct irq_data *d)
{
	return d->hwirq;
}

/*
 * Routines to acknowledge, disable and enable interrupts
 */
static void gic_mask_irq(struct irq_data *d)
{
	u32 mask = 1 << (gic_irq(d) % 32);
	unsigned long flags;

	raw_spin_lock_irqsave(&irq_controller_lock, flags);
	writel_relaxed(mask, gic_dist_base(d) + GIC_DIST_ENABLE_CLEAR + (gic_irq(d) / 32) * 4);
	if (gic_arch_extn.irq_mask)
		gic_arch_extn.irq_mask(d);
	raw_spin_unlock_irqrestore(&irq_controller_lock, flags);
}

static void gic_unmask_irq(struct irq_data *d)
{
	u32 mask = 1 << (gic_irq(d) % 32);
	unsigned long flags;

	raw_spin_lock_irqsave(&irq_controller_lock, flags);
	if (gic_arch_extn.irq_unmask)
		gic_arch_extn.irq_unmask(d);
	writel_relaxed(mask, gic_dist_base(d) + GIC_DIST_ENABLE_SET + (gic_irq(d) / 32) * 4);
	raw_spin_unlock_irqrestore(&irq_controller_lock, flags);
}

static void gic_eoi_irq(struct irq_data *d)
{
	if (gic_arch_extn.irq_eoi) {
		raw_spin_lock(&irq_controller_lock);
		gic_arch_extn.irq_eoi(d);
		raw_spin_unlock(&irq_controller_lock);
	}

	writel_relaxed(gic_irq(d), gic_cpu_base(d) + GIC_CPU_EOI);
}

static int gic_set_type(struct irq_data *d, unsigned int type)
{
	void __iomem *base = gic_dist_base(d);
	unsigned int gicirq = gic_irq(d);
	unsigned long flags;
	int ret;

	/* Interrupt configuration for SGIs can't be changed */
	if (gicirq < 16)
		return -EINVAL;

	/* SPIs have restrictions on the supported types */
	if (gicirq >= 32 && type != IRQ_TYPE_LEVEL_HIGH &&
			    type != IRQ_TYPE_EDGE_RISING)
		return -EINVAL;

	raw_spin_lock_irqsave(&irq_controller_lock, flags);

	if (gic_arch_extn.irq_set_type)
		gic_arch_extn.irq_set_type(d, type);

	ret = gic_configure_irq(gicirq, type, base, NULL);

	raw_spin_unlock_irqrestore(&irq_controller_lock, flags);

	return ret;
}

static int gic_retrigger(struct irq_data *d)
{
	if (gic_arch_extn.irq_retrigger)
		return gic_arch_extn.irq_retrigger(d);

	/* the genirq layer expects 0 if we can't retrigger in hardware */
	return 0;
}

#ifdef CONFIG_SMP
static int gic_set_affinity(struct irq_data *d, const struct cpumask *mask_val,
			    bool force)
{
	void __iomem *reg = gic_dist_base(d) + GIC_DIST_TARGET + (gic_irq(d) & ~3);
	unsigned int cpu, shift = (gic_irq(d) % 4) * 8;
	u32 val, mask, bit;
	unsigned long flags;

	if (!force)
		cpu = cpumask_any_and(mask_val, cpu_online_mask);
	else
		cpu = cpumask_first(mask_val);

	if (cpu >= NR_GIC_CPU_IF || cpu >= nr_cpu_ids)
		return -EINVAL;

<<<<<<< HEAD
	/* raw_spin_lock(&irq_controller_lock); */
=======
	raw_spin_lock_irqsave(&irq_controller_lock, flags);
>>>>>>> 39a88044
	mask = 0xff << shift;
	bit = gic_cpu_map[cpu] << shift;
	val = readl_relaxed(reg) & ~mask;
	writel_relaxed(val | bit, reg);
<<<<<<< HEAD
	/* raw_spin_unlock(&irq_controller_lock); */
=======
	raw_spin_unlock_irqrestore(&irq_controller_lock, flags);
>>>>>>> 39a88044

	return IRQ_SET_MASK_OK;
}

void gic_set_cpu(unsigned int cpu, unsigned int irq)
{
	struct irq_data *d = irq_get_irq_data(irq);
	struct cpumask mask;

	cpumask_clear(&mask);
	cpumask_set_cpu(cpu, &mask);
	gic_set_affinity(d, &mask, true);
}
EXPORT_SYMBOL(gic_set_cpu);
#endif

#ifdef CONFIG_PM
static int gic_set_wake(struct irq_data *d, unsigned int on)
{
	int ret = -ENXIO;

	if (gic_arch_extn.irq_set_wake)
		ret = gic_arch_extn.irq_set_wake(d, on);

	return ret;
}

#else
#define gic_set_wake	NULL
#endif

static void __exception_irq_entry gic_handle_irq(struct pt_regs *regs)
{
	u32 irqstat, irqnr;
	struct gic_chip_data *gic = &gic_data[0];
	void __iomem *cpu_base = gic_data_cpu_base(gic);

	do {
		irqstat = readl_relaxed(cpu_base + GIC_CPU_INTACK);
		irqnr = irqstat & GICC_IAR_INT_ID_MASK;

		if (likely(irqnr > 15 && irqnr < 1021)) {
			handle_domain_irq(gic->domain, irqnr, regs);
			continue;
		}
		if (irqnr < 16) {
			writel_relaxed(irqstat, cpu_base + GIC_CPU_EOI);
#ifdef CONFIG_SMP
			handle_IPI(irqnr, regs);
#endif
			continue;
		}
		break;
	} while (1);
}

static void gic_handle_cascade_irq(unsigned int irq, struct irq_desc *desc)
{
	struct gic_chip_data *chip_data = irq_get_handler_data(irq);
	struct irq_chip *chip = irq_get_chip(irq);
	unsigned int cascade_irq, gic_irq;
	unsigned long status;

	chained_irq_enter(chip, desc);

	raw_spin_lock(&irq_controller_lock);
	status = readl_relaxed(gic_data_cpu_base(chip_data) + GIC_CPU_INTACK);
	raw_spin_unlock(&irq_controller_lock);

	gic_irq = (status & GICC_IAR_INT_ID_MASK);
	if (gic_irq == GICC_INT_SPURIOUS)
		goto out;

	cascade_irq = irq_find_mapping(chip_data->domain, gic_irq);
	if (unlikely(gic_irq < 32 || gic_irq > 1020))
		handle_bad_irq(cascade_irq, desc);
	else
		generic_handle_irq(cascade_irq);

 out:
	chained_irq_exit(chip, desc);
}

static struct irq_chip gic_chip = {
	.name			= "GIC",
	.irq_mask		= gic_mask_irq,
	.irq_unmask		= gic_unmask_irq,
	.irq_eoi		= gic_eoi_irq,
	.irq_set_type		= gic_set_type,
	.irq_retrigger		= gic_retrigger,
#ifdef CONFIG_SMP
	.irq_set_affinity	= gic_set_affinity,
#endif
	.irq_set_wake		= gic_set_wake,
};

void __init gic_cascade_irq(unsigned int gic_nr, unsigned int irq)
{
	if (gic_nr >= MAX_GIC_NR)
		BUG();
	if (irq_set_handler_data(irq, &gic_data[gic_nr]) != 0)
		BUG();
	irq_set_chained_handler(irq, gic_handle_cascade_irq);
}

static u8 gic_get_cpumask(struct gic_chip_data *gic)
{
	void __iomem *base = gic_data_dist_base(gic);
	u32 mask, i;

	for (i = mask = 0; i < 32; i += 4) {
		mask = readl_relaxed(base + GIC_DIST_TARGET + i);
		mask |= mask >> 16;
		mask |= mask >> 8;
		if (mask)
			break;
	}

	if (!mask)
		pr_crit("GIC CPU mask not found - kernel will fail to boot.\n");

	return mask;
}

static void gic_cpu_if_up(void)
{
	void __iomem *cpu_base = gic_data_cpu_base(&gic_data[0]);
	u32 bypass = 0;

	/*
	* Preserve bypass disable bits to be written back later
	*/
	bypass = readl(cpu_base + GIC_CPU_CTRL);
	bypass &= GICC_DIS_BYPASS_MASK;

	writel_relaxed(bypass | GICC_ENABLE, cpu_base + GIC_CPU_CTRL);
}


static void __init gic_dist_init(struct gic_chip_data *gic)
{
	unsigned int i;
	u32 cpumask;
	unsigned int gic_irqs = gic->gic_irqs;
	void __iomem *base = gic_data_dist_base(gic);

	writel_relaxed(GICD_DISABLE, base + GIC_DIST_CTRL);

	/*
	 * Set all global interrupts to this CPU only.
	 */
	cpumask = gic_get_cpumask(gic);
	cpumask |= cpumask << 8;
	cpumask |= cpumask << 16;
	for (i = 32; i < gic_irqs; i += 4)
		writel_relaxed(cpumask, base + GIC_DIST_TARGET + i * 4 / 4);

	gic_dist_config(base, gic_irqs, NULL);

	writel_relaxed(GICD_ENABLE, base + GIC_DIST_CTRL);
}

static void gic_cpu_init(struct gic_chip_data *gic)
{
	void __iomem *dist_base = gic_data_dist_base(gic);
	void __iomem *base = gic_data_cpu_base(gic);
	unsigned int cpu_mask, cpu = smp_processor_id();
	int i;

	/*
	 * Get what the GIC says our CPU mask is.
	 */
	BUG_ON(cpu >= NR_GIC_CPU_IF);
	cpu_mask = gic_get_cpumask(gic);
	gic_cpu_map[cpu] = cpu_mask;

	/*
	 * Clear our mask from the other map entries in case they're
	 * still undefined.
	 */
	for (i = 0; i < NR_GIC_CPU_IF; i++)
		if (i != cpu)
			gic_cpu_map[i] &= ~cpu_mask;

	gic_cpu_config(dist_base, NULL);

	writel_relaxed(GICC_INT_PRI_THRESHOLD, base + GIC_CPU_PRIMASK);
	gic_cpu_if_up();
}

void gic_cpu_if_down(void)
{
	void __iomem *cpu_base = gic_data_cpu_base(&gic_data[0]);
	u32 val = 0;

	val = readl(cpu_base + GIC_CPU_CTRL);
	val &= ~GICC_ENABLE;
	writel_relaxed(val, cpu_base + GIC_CPU_CTRL);
}

#ifdef CONFIG_CPU_PM
/*
 * Saves the GIC distributor registers during suspend or idle.  Must be called
 * with interrupts disabled but before powering down the GIC.  After calling
 * this function, no interrupts will be delivered by the GIC, and another
 * platform-specific wakeup source must be enabled.
 */
static void gic_dist_save(unsigned int gic_nr)
{
	unsigned int gic_irqs;
	void __iomem *dist_base;
	int i;

	if (gic_nr >= MAX_GIC_NR)
		BUG();

	gic_irqs = gic_data[gic_nr].gic_irqs;
	dist_base = gic_data_dist_base(&gic_data[gic_nr]);

	if (!dist_base)
		return;

	for (i = 0; i < DIV_ROUND_UP(gic_irqs, 16); i++)
		gic_data[gic_nr].saved_spi_conf[i] =
			readl_relaxed(dist_base + GIC_DIST_CONFIG + i * 4);

	for (i = 0; i < DIV_ROUND_UP(gic_irqs, 4); i++)
		gic_data[gic_nr].saved_spi_target[i] =
			readl_relaxed(dist_base + GIC_DIST_TARGET + i * 4);

	for (i = 0; i < DIV_ROUND_UP(gic_irqs, 32); i++)
		gic_data[gic_nr].saved_spi_enable[i] =
			readl_relaxed(dist_base + GIC_DIST_ENABLE_SET + i * 4);
}

/*
 * Restores the GIC distributor registers during resume or when coming out of
 * idle.  Must be called before enabling interrupts.  If a level interrupt
 * that occured while the GIC was suspended is still present, it will be
 * handled normally, but any edge interrupts that occured will not be seen by
 * the GIC and need to be handled by the platform-specific wakeup source.
 */
static void gic_dist_restore(unsigned int gic_nr)
{
	unsigned int gic_irqs;
	unsigned int i;
	void __iomem *dist_base;

	if (gic_nr >= MAX_GIC_NR)
		BUG();

	gic_irqs = gic_data[gic_nr].gic_irqs;
	dist_base = gic_data_dist_base(&gic_data[gic_nr]);

	if (!dist_base)
		return;

	writel_relaxed(GICD_DISABLE, dist_base + GIC_DIST_CTRL);

	for (i = 0; i < DIV_ROUND_UP(gic_irqs, 16); i++)
		writel_relaxed(gic_data[gic_nr].saved_spi_conf[i],
			dist_base + GIC_DIST_CONFIG + i * 4);

	for (i = 0; i < DIV_ROUND_UP(gic_irqs, 4); i++)
		writel_relaxed(GICD_INT_DEF_PRI_X4,
			dist_base + GIC_DIST_PRI + i * 4);

	for (i = 0; i < DIV_ROUND_UP(gic_irqs, 4); i++)
		writel_relaxed(gic_data[gic_nr].saved_spi_target[i],
			dist_base + GIC_DIST_TARGET + i * 4);

	for (i = 0; i < DIV_ROUND_UP(gic_irqs, 32); i++)
		writel_relaxed(gic_data[gic_nr].saved_spi_enable[i],
			dist_base + GIC_DIST_ENABLE_SET + i * 4);

	writel_relaxed(GICD_ENABLE, dist_base + GIC_DIST_CTRL);
}

static void gic_cpu_save(unsigned int gic_nr)
{
	int i;
	u32 *ptr;
	void __iomem *dist_base;
	void __iomem *cpu_base;

	if (gic_nr >= MAX_GIC_NR)
		BUG();

	dist_base = gic_data_dist_base(&gic_data[gic_nr]);
	cpu_base = gic_data_cpu_base(&gic_data[gic_nr]);

	if (!dist_base || !cpu_base)
		return;

	ptr = raw_cpu_ptr(gic_data[gic_nr].saved_ppi_enable);
	for (i = 0; i < DIV_ROUND_UP(32, 32); i++)
		ptr[i] = readl_relaxed(dist_base + GIC_DIST_ENABLE_SET + i * 4);

	ptr = raw_cpu_ptr(gic_data[gic_nr].saved_ppi_conf);
	for (i = 0; i < DIV_ROUND_UP(32, 16); i++)
		ptr[i] = readl_relaxed(dist_base + GIC_DIST_CONFIG + i * 4);

}

static void gic_cpu_restore(unsigned int gic_nr)
{
	int i;
	u32 *ptr;
	void __iomem *dist_base;
	void __iomem *cpu_base;

	if (gic_nr >= MAX_GIC_NR)
		BUG();

	dist_base = gic_data_dist_base(&gic_data[gic_nr]);
	cpu_base = gic_data_cpu_base(&gic_data[gic_nr]);

	if (!dist_base || !cpu_base)
		return;

	ptr = raw_cpu_ptr(gic_data[gic_nr].saved_ppi_enable);
	for (i = 0; i < DIV_ROUND_UP(32, 32); i++)
		writel_relaxed(ptr[i], dist_base + GIC_DIST_ENABLE_SET + i * 4);

	ptr = raw_cpu_ptr(gic_data[gic_nr].saved_ppi_conf);
	for (i = 0; i < DIV_ROUND_UP(32, 16); i++)
		writel_relaxed(ptr[i], dist_base + GIC_DIST_CONFIG + i * 4);

	for (i = 0; i < DIV_ROUND_UP(32, 4); i++)
		writel_relaxed(GICD_INT_DEF_PRI_X4,
					dist_base + GIC_DIST_PRI + i * 4);

	writel_relaxed(GICC_INT_PRI_THRESHOLD, cpu_base + GIC_CPU_PRIMASK);
	gic_cpu_if_up();
}

static int gic_notifier(struct notifier_block *self, unsigned long cmd,	void *v)
{
	int i;

	for (i = 0; i < MAX_GIC_NR; i++) {
#ifdef CONFIG_GIC_NON_BANKED
		/* Skip over unused GICs */
		if (!gic_data[i].get_base)
			continue;
#endif
		switch (cmd) {
		case CPU_PM_ENTER:
			gic_cpu_save(i);
			break;
		case CPU_PM_ENTER_FAILED:
		case CPU_PM_EXIT:
			gic_cpu_restore(i);
			break;
		case CPU_CLUSTER_PM_ENTER:
			gic_dist_save(i);
			break;
		case CPU_CLUSTER_PM_ENTER_FAILED:
		case CPU_CLUSTER_PM_EXIT:
			gic_dist_restore(i);
			break;
		}
	}

	return NOTIFY_OK;
}

static struct notifier_block gic_notifier_block = {
	.notifier_call = gic_notifier,
};

static void __init gic_pm_init(struct gic_chip_data *gic)
{
	gic->saved_ppi_enable = __alloc_percpu(DIV_ROUND_UP(32, 32) * 4,
		sizeof(u32));
	BUG_ON(!gic->saved_ppi_enable);

	gic->saved_ppi_conf = __alloc_percpu(DIV_ROUND_UP(32, 16) * 4,
		sizeof(u32));
	BUG_ON(!gic->saved_ppi_conf);

	if (gic == &gic_data[0])
		cpu_pm_register_notifier(&gic_notifier_block);
}
#else
static void __init gic_pm_init(struct gic_chip_data *gic)
{
}
#endif

#ifdef CONFIG_SMP
void gic_raise_softirq(const struct cpumask *mask, unsigned int irq)
{
	int cpu;
	/* unsigned long flags; */
	unsigned long map = 0;

/*	raw_spin_lock_irqsave(&irq_controller_lock, flags); */

	/* Convert our logical CPU mask into a physical one. */
	for_each_cpu(cpu, mask)
		map |= gic_cpu_map[cpu];

	/*
	 * Ensure that stores to Normal memory are visible to the
	 * other CPUs before they observe us issuing the IPI.
	 */
	dmb(ishst);

	/* this always happens on GIC0 */
	writel_relaxed(map << 16 | irq, gic_data_dist_base(&gic_data[0]) + GIC_DIST_SOFTINT);

/*	raw_spin_unlock_irqrestore(&irq_controller_lock, flags); */
}
EXPORT_SYMBOL(gic_raise_softirq);
#endif

#ifdef CONFIG_BL_SWITCHER
/*
 * gic_send_sgi - send a SGI directly to given CPU interface number
 *
 * cpu_id: the ID for the destination CPU interface
 * irq: the IPI number to send a SGI for
 */
void gic_send_sgi(unsigned int cpu_id, unsigned int irq)
{
	BUG_ON(cpu_id >= NR_GIC_CPU_IF);
	cpu_id = 1 << cpu_id;
	/* this always happens on GIC0 */
	writel_relaxed((cpu_id << 16) | irq, gic_data_dist_base(&gic_data[0]) + GIC_DIST_SOFTINT);
}

/*
 * gic_get_cpu_id - get the CPU interface ID for the specified CPU
 *
 * @cpu: the logical CPU number to get the GIC ID for.
 *
 * Return the CPU interface ID for the given logical CPU number,
 * or -1 if the CPU number is too large or the interface ID is
 * unknown (more than one bit set).
 */
int gic_get_cpu_id(unsigned int cpu)
{
	unsigned int cpu_bit;

	if (cpu >= NR_GIC_CPU_IF)
		return -1;
	cpu_bit = gic_cpu_map[cpu];
	if (cpu_bit & (cpu_bit - 1))
		return -1;
	return __ffs(cpu_bit);
}

/*
 * gic_migrate_target - migrate IRQs to another CPU interface
 *
 * @new_cpu_id: the CPU target ID to migrate IRQs to
 *
 * Migrate all peripheral interrupts with a target matching the current CPU
 * to the interface corresponding to @new_cpu_id.  The CPU interface mapping
 * is also updated.  Targets to other CPU interfaces are unchanged.
 * This must be called with IRQs locally disabled.
 */
void gic_migrate_target(unsigned int new_cpu_id)
{
	unsigned int cur_cpu_id, gic_irqs, gic_nr = 0;
	void __iomem *dist_base;
	int i, ror_val, cpu = smp_processor_id();
	u32 val, cur_target_mask, active_mask;

	if (gic_nr >= MAX_GIC_NR)
		BUG();

	dist_base = gic_data_dist_base(&gic_data[gic_nr]);
	if (!dist_base)
		return;
	gic_irqs = gic_data[gic_nr].gic_irqs;

	cur_cpu_id = __ffs(gic_cpu_map[cpu]);
	cur_target_mask = 0x01010101 << cur_cpu_id;
	ror_val = (cur_cpu_id - new_cpu_id) & 31;

	raw_spin_lock(&irq_controller_lock);

	/* Update the target interface for this logical CPU */
	gic_cpu_map[cpu] = 1 << new_cpu_id;

	/*
	 * Find all the peripheral interrupts targetting the current
	 * CPU interface and migrate them to the new CPU interface.
	 * We skip DIST_TARGET 0 to 7 as they are read-only.
	 */
	for (i = 8; i < DIV_ROUND_UP(gic_irqs, 4); i++) {
		val = readl_relaxed(dist_base + GIC_DIST_TARGET + i * 4);
		active_mask = val & cur_target_mask;
		if (active_mask) {
			val &= ~active_mask;
			val |= ror32(active_mask, ror_val);
			writel_relaxed(val, dist_base + GIC_DIST_TARGET + i*4);
		}
	}

	raw_spin_unlock(&irq_controller_lock);

	/*
	 * Now let's migrate and clear any potential SGIs that might be
	 * pending for us (cur_cpu_id).  Since GIC_DIST_SGI_PENDING_SET
	 * is a banked register, we can only forward the SGI using
	 * GIC_DIST_SOFTINT.  The original SGI source is lost but Linux
	 * doesn't use that information anyway.
	 *
	 * For the same reason we do not adjust SGI source information
	 * for previously sent SGIs by us to other CPUs either.
	 */
	for (i = 0; i < 16; i += 4) {
		int j;
		val = readl_relaxed(dist_base + GIC_DIST_SGI_PENDING_SET + i);
		if (!val)
			continue;
		writel_relaxed(val, dist_base + GIC_DIST_SGI_PENDING_CLEAR + i);
		for (j = i; j < i + 4; j++) {
			if (val & 0xff)
				writel_relaxed((1 << (new_cpu_id + 16)) | j,
						dist_base + GIC_DIST_SOFTINT);
			val >>= 8;
		}
	}
}

/*
 * gic_get_sgir_physaddr - get the physical address for the SGI register
 *
 * REturn the physical address of the SGI register to be used
 * by some early assembly code when the kernel is not yet available.
 */
static unsigned long gic_dist_physaddr;

unsigned long gic_get_sgir_physaddr(void)
{
	if (!gic_dist_physaddr)
		return 0;
	return gic_dist_physaddr + GIC_DIST_SOFTINT;
}

void __init gic_init_physaddr(struct device_node *node)
{
	struct resource res;
	if (of_address_to_resource(node, 0, &res) == 0) {
		gic_dist_physaddr = res.start;
		pr_info("GIC physical location is %#lx\n", gic_dist_physaddr);
	}
}

#else
#define gic_init_physaddr(node)  do { } while (0)
#endif

static int gic_irq_domain_map(struct irq_domain *d, unsigned int irq,
				irq_hw_number_t hw)
{
	if (hw < 32) {
		irq_set_percpu_devid(irq);
		irq_domain_set_info(d, irq, hw, &gic_chip, d->host_data,
				    handle_percpu_devid_irq, NULL, NULL);
		set_irq_flags(irq, IRQF_VALID | IRQF_NOAUTOEN);
	} else {
		irq_domain_set_info(d, irq, hw, &gic_chip, d->host_data,
				    handle_fasteoi_irq, NULL, NULL);
		set_irq_flags(irq, IRQF_VALID | IRQF_PROBE);

		gic_routable_irq_domain_ops->map(d, irq, hw);
	}
	return 0;
}

static void gic_irq_domain_unmap(struct irq_domain *d, unsigned int irq)
{
	gic_routable_irq_domain_ops->unmap(d, irq);
}

static int gic_irq_domain_xlate(struct irq_domain *d,
				struct device_node *controller,
				const u32 *intspec, unsigned int intsize,
				unsigned long *out_hwirq, unsigned int *out_type)
{
	unsigned long ret = 0;

	if (d->of_node != controller)
		return -EINVAL;
	if (intsize < 3)
		return -EINVAL;

	/* Get the interrupt number and add 16 to skip over SGIs */
	*out_hwirq = intspec[1] + 16;

	/* For SPIs, we need to add 16 more to get the GIC irq ID number */
	if (!intspec[0]) {
		ret = gic_routable_irq_domain_ops->xlate(d, controller,
							 intspec,
							 intsize,
							 out_hwirq,
							 out_type);

		if (IS_ERR_VALUE(ret))
			return ret;
	}

	*out_type = intspec[2] & IRQ_TYPE_SENSE_MASK;

	return ret;
}

#ifdef CONFIG_SMP
static int gic_secondary_init(struct notifier_block *nfb, unsigned long action,
			      void *hcpu)
{
	if (action == CPU_STARTING || action == CPU_STARTING_FROZEN)
		gic_cpu_init(&gic_data[0]);
	return NOTIFY_OK;
}

/*
 * Notifier for enabling the GIC CPU interface. Set an arbitrarily high
 * priority because the GIC needs to be up before the ARM generic timers.
 */
static struct notifier_block gic_cpu_notifier = {
	.notifier_call = gic_secondary_init,
	.priority = 100,
};
#endif

static int gic_irq_domain_alloc(struct irq_domain *domain, unsigned int virq,
				unsigned int nr_irqs, void *arg)
{
	int i, ret;
	irq_hw_number_t hwirq;
	unsigned int type = IRQ_TYPE_NONE;
	struct of_phandle_args *irq_data = arg;

	ret = gic_irq_domain_xlate(domain, irq_data->np, irq_data->args,
				   irq_data->args_count, &hwirq, &type);
	if (ret)
		return ret;

	for (i = 0; i < nr_irqs; i++)
		gic_irq_domain_map(domain, virq + i, hwirq + i);

	return 0;
}

static const struct irq_domain_ops gic_irq_domain_hierarchy_ops = {
	.xlate = gic_irq_domain_xlate,
	.alloc = gic_irq_domain_alloc,
	.free = irq_domain_free_irqs_top,
};

static const struct irq_domain_ops gic_irq_domain_ops = {
	.map = gic_irq_domain_map,
	.unmap = gic_irq_domain_unmap,
	.xlate = gic_irq_domain_xlate,
};

/* Default functions for routable irq domain */
static int gic_routable_irq_domain_map(struct irq_domain *d, unsigned int irq,
			      irq_hw_number_t hw)
{
	return 0;
}

static void gic_routable_irq_domain_unmap(struct irq_domain *d,
					  unsigned int irq)
{
}

static int gic_routable_irq_domain_xlate(struct irq_domain *d,
				struct device_node *controller,
				const u32 *intspec, unsigned int intsize,
				unsigned long *out_hwirq,
				unsigned int *out_type)
{
	*out_hwirq += 16;
	return 0;
}

static const struct irq_domain_ops gic_default_routable_irq_domain_ops = {
	.map = gic_routable_irq_domain_map,
	.unmap = gic_routable_irq_domain_unmap,
	.xlate = gic_routable_irq_domain_xlate,
};

const struct irq_domain_ops *gic_routable_irq_domain_ops =
					&gic_default_routable_irq_domain_ops;

void __init gic_init_bases(unsigned int gic_nr, int irq_start,
			   void __iomem *dist_base, void __iomem *cpu_base,
			   u32 percpu_offset, struct device_node *node)
{
	irq_hw_number_t hwirq_base;
	struct gic_chip_data *gic;
	int gic_irqs, irq_base, i;
	int nr_routable_irqs;

	BUG_ON(gic_nr >= MAX_GIC_NR);

	gic = &gic_data[gic_nr];
#ifdef CONFIG_GIC_NON_BANKED
	if (percpu_offset) { /* Frankein-GIC without banked registers... */
		unsigned int cpu;

		gic->dist_base.percpu_base = alloc_percpu(void __iomem *);
		gic->cpu_base.percpu_base = alloc_percpu(void __iomem *);
		if (WARN_ON(!gic->dist_base.percpu_base ||
			    !gic->cpu_base.percpu_base)) {
			free_percpu(gic->dist_base.percpu_base);
			free_percpu(gic->cpu_base.percpu_base);
			return;
		}

		for_each_possible_cpu(cpu) {
			u32 mpidr = cpu_logical_map(cpu);
			u32 core_id = MPIDR_AFFINITY_LEVEL(mpidr, 0);
			unsigned long offset = percpu_offset * core_id;
			*per_cpu_ptr(gic->dist_base.percpu_base, cpu) = dist_base + offset;
			*per_cpu_ptr(gic->cpu_base.percpu_base, cpu) = cpu_base + offset;
		}

		gic_set_base_accessor(gic, gic_get_percpu_base);
	} else
#endif
	{			/* Normal, sane GIC... */
		WARN(percpu_offset,
		     "GIC_NON_BANKED not enabled, ignoring %08x offset!",
		     percpu_offset);
		gic->dist_base.common_base = dist_base;
		gic->cpu_base.common_base = cpu_base;
		gic_set_base_accessor(gic, gic_get_common_base);
	}

	/*
	 * Initialize the CPU interface map to all CPUs.
	 * It will be refined as each CPU probes its ID.
	 */
	for (i = 0; i < NR_GIC_CPU_IF; i++)
		gic_cpu_map[i] = 0xff;

	/*
	 * Find out how many interrupts are supported.
	 * The GIC only supports up to 1020 interrupt sources.
	 */
	gic_irqs = readl_relaxed(gic_data_dist_base(gic) + GIC_DIST_CTR) & 0x1f;
	gic_irqs = (gic_irqs + 1) * 32;
	if (gic_irqs > 1020)
		gic_irqs = 1020;
	gic->gic_irqs = gic_irqs;

	if (node) {		/* DT case */
		const struct irq_domain_ops *ops = &gic_irq_domain_hierarchy_ops;

		if (!of_property_read_u32(node, "arm,routable-irqs",
					  &nr_routable_irqs)) {
			ops = &gic_irq_domain_ops;
			gic_irqs = nr_routable_irqs;
		}

		gic->domain = irq_domain_add_linear(node, gic_irqs, ops, gic);
	} else {		/* Non-DT case */
		/*
		 * For primary GICs, skip over SGIs.
		 * For secondary GICs, skip over PPIs, too.
		 */
		if (gic_nr == 0 && (irq_start & 31) > 0) {
			hwirq_base = 16;
			if (irq_start != -1)
				irq_start = (irq_start & ~31) + 16;
		} else {
			hwirq_base = 32;
		}

		gic_irqs -= hwirq_base; /* calculate # of irqs to allocate */

		irq_base = irq_alloc_descs(irq_start, 16, gic_irqs,
					   numa_node_id());
		if (IS_ERR_VALUE(irq_base)) {
			WARN(1, "Cannot allocate irq_descs @ IRQ%d, assuming pre-allocated\n",
			     irq_start);
			irq_base = irq_start;
		}

		gic->domain = irq_domain_add_legacy(node, gic_irqs, irq_base,
					hwirq_base, &gic_irq_domain_ops, gic);
	}

	if (WARN_ON(!gic->domain))
		return;

	if (gic_nr == 0) {
#ifdef CONFIG_SMP
		set_smp_cross_call(gic_raise_softirq);
		register_cpu_notifier(&gic_cpu_notifier);
#endif
		set_handle_irq(gic_handle_irq);
	}

	gic_chip.flags |= gic_arch_extn.flags;
	gic_dist_init(gic);
	gic_cpu_init(gic);
	gic_pm_init(gic);
}

#ifdef CONFIG_OF
static int gic_cnt __initdata;

static int __init
gic_of_init(struct device_node *node, struct device_node *parent)
{
	void __iomem *cpu_base;
	void __iomem *dist_base;
	u32 percpu_offset;
	int irq;

	if (WARN_ON(!node))
		return -ENODEV;

	dist_base = of_iomap(node, 0);
	WARN(!dist_base, "unable to map gic dist registers\n");

	cpu_base = of_iomap(node, 1);
	WARN(!cpu_base, "unable to map gic cpu registers\n");

	if (of_property_read_u32(node, "cpu-offset", &percpu_offset))
		percpu_offset = 0;

	gic_init_bases(gic_cnt, -1, dist_base, cpu_base, percpu_offset, node);
	if (!gic_cnt)
		gic_init_physaddr(node);

	if (parent) {
		irq = irq_of_parse_and_map(node, 0);
		gic_cascade_irq(gic_cnt, irq);
	}

	if (IS_ENABLED(CONFIG_ARM_GIC_V2M))
		gicv2m_of_init(node, gic_data[gic_cnt].domain);

	gic_cnt++;
	return 0;
}
IRQCHIP_DECLARE(gic_400, "arm,gic-400", gic_of_init);
IRQCHIP_DECLARE(arm11mp_gic, "arm,arm11mp-gic", gic_of_init);
IRQCHIP_DECLARE(arm1176jzf_dc_gic, "arm,arm1176jzf-devchip-gic", gic_of_init);
IRQCHIP_DECLARE(cortex_a15_gic, "arm,cortex-a15-gic", gic_of_init);
IRQCHIP_DECLARE(cortex_a9_gic, "arm,cortex-a9-gic", gic_of_init);
IRQCHIP_DECLARE(cortex_a7_gic, "arm,cortex-a7-gic", gic_of_init);
IRQCHIP_DECLARE(msm_8660_qgic, "qcom,msm-8660-qgic", gic_of_init);
IRQCHIP_DECLARE(msm_qgic2, "qcom,msm-qgic2", gic_of_init);

#endif<|MERGE_RESOLUTION|>--- conflicted
+++ resolved
@@ -240,20 +240,12 @@
 	if (cpu >= NR_GIC_CPU_IF || cpu >= nr_cpu_ids)
 		return -EINVAL;
 
-<<<<<<< HEAD
-	/* raw_spin_lock(&irq_controller_lock); */
-=======
 	raw_spin_lock_irqsave(&irq_controller_lock, flags);
->>>>>>> 39a88044
 	mask = 0xff << shift;
 	bit = gic_cpu_map[cpu] << shift;
 	val = readl_relaxed(reg) & ~mask;
 	writel_relaxed(val | bit, reg);
-<<<<<<< HEAD
-	/* raw_spin_unlock(&irq_controller_lock); */
-=======
 	raw_spin_unlock_irqrestore(&irq_controller_lock, flags);
->>>>>>> 39a88044
 
 	return IRQ_SET_MASK_OK;
 }
