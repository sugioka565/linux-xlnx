--- conflicted
+++ resolved
@@ -267,19 +267,12 @@
 
 #ifdef CONFIG_OF
 static struct of_device_id uio_of_genirq_match[] = {
-<<<<<<< HEAD
 	{ .compatible = "generic-uio", },
-=======
->>>>>>> 6e466452
 	{ /* This is filled with module_parm */ },
 	{ /* Sentinel */ },
 };
 MODULE_DEVICE_TABLE(of, uio_of_genirq_match);
-<<<<<<< HEAD
-module_param_string(of_id, uio_of_genirq_match[1].compatible, 128, 0);
-=======
 module_param_string(of_id, uio_of_genirq_match[0].compatible, 128, 0);
->>>>>>> 6e466452
 MODULE_PARM_DESC(of_id, "Openfirmware id of the device to be handled by uio");
 #endif
 
