--- conflicted
+++ resolved
@@ -21,7 +21,7 @@
 #include <linux/platform_device.h>
 #include <linux/clk.h>
 #include <linux/clk/zynq.h>
-#include <linux/opp.h>
+#include <linux/pm_opp.h>
 #include <linux/clocksource.h>
 #include <linux/of_address.h>
 #include <linux/of_irq.h>
@@ -60,13 +60,16 @@
 		memblock_reserve(0, 0x4000);
 }
 
+static struct platform_device zynq_cpuidle_device = {
+	.name = "cpuidle-zynq",
+};
+
 #ifdef CONFIG_CPU_FREQ
 #define CPUFREQ_MIN_FREQ_HZ	200000000
 static unsigned int freq_divs[] __initdata = {
 	2, 3
 };
 
-<<<<<<< HEAD
 static long __init xilinx_calc_opp_freq(struct clk *clk, long rate)
 {
 	long rate_nearest = clk_round_rate_nearest(clk, rate);
@@ -77,11 +80,6 @@
 
 	return rate_nearest;
 }
-=======
-static struct platform_device zynq_cpuidle_device = {
-	.name = "cpuidle-zynq",
-};
->>>>>>> d8ec26d7
 
 /**
  * zynq_opp_init() - Register OPPs
@@ -110,16 +108,16 @@
 
 	/* frequency/voltage operating points. For now use f only */
 	freq = clk_get_rate(cpuclk);
-	ret |= opp_add(dev, xilinx_calc_opp_freq(cpuclk, freq), 0);
+	ret |= dev_pm_opp_add(dev, xilinx_calc_opp_freq(cpuclk, freq), 0);
 	for (i = 0; i < ARRAY_SIZE(freq_divs); i++) {
 		long tmp = xilinx_calc_opp_freq(cpuclk, freq / freq_divs[i]);
 		if (tmp >= CPUFREQ_MIN_FREQ_HZ)
-			ret |= opp_add(dev, tmp, 0);
+			ret |= dev_pm_opp_add(dev, tmp, 0);
 	}
 	freq = xilinx_calc_opp_freq(cpuclk, CPUFREQ_MIN_FREQ_HZ);
-	if (freq >= CPUFREQ_MIN_FREQ_HZ && IS_ERR(opp_find_freq_exact(dev, freq,
-				1)))
-		ret |= opp_add(dev, freq, 0);
+	if (freq >= CPUFREQ_MIN_FREQ_HZ && IS_ERR(dev_pm_opp_find_freq_exact(
+							dev, freq, 1)))
+		ret |= dev_pm_opp_add(dev, freq, 0);
 
 	if (ret)
 		pr_warn("%s: Error adding OPPs.", __func__);
@@ -158,7 +156,6 @@
 }
 #endif
 
-<<<<<<< HEAD
 static void __init zynq_init_late(void)
 {
 	zynq_pm_late_init();
@@ -175,11 +172,8 @@
 static void __init zynq_init_machine(void)
 {
 	of_platform_populate(NULL, of_default_bus_match_table, NULL, NULL);
-=======
-	of_platform_bus_probe(NULL, zynq_of_bus_ids, NULL);
 
 	platform_device_register(&zynq_cpuidle_device);
->>>>>>> d8ec26d7
 }
 
 static void __init zynq_timer_init(void)
