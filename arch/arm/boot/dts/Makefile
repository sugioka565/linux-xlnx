ifeq ($(CONFIG_OF),y)

# Keep at91 dtb files sorted alphabetically for each SoC
# rm9200
dtb-$(CONFIG_ARCH_AT91) += at91rm9200ek.dtb
dtb-$(CONFIG_ARCH_AT91) += mpa1600.dtb
# sam9260
dtb-$(CONFIG_ARCH_AT91) += animeo_ip.dtb
dtb-$(CONFIG_ARCH_AT91) += at91-qil_a9260.dtb
dtb-$(CONFIG_ARCH_AT91) += aks-cdu.dtb
dtb-$(CONFIG_ARCH_AT91) += ethernut5.dtb
dtb-$(CONFIG_ARCH_AT91) += evk-pro3.dtb
dtb-$(CONFIG_ARCH_AT91) += tny_a9260.dtb
dtb-$(CONFIG_ARCH_AT91) += usb_a9260.dtb
# sam9261
dtb-$(CONFIG_ARCH_AT91) += at91sam9261ek.dtb
# sam9263
dtb-$(CONFIG_ARCH_AT91) += at91sam9263ek.dtb
dtb-$(CONFIG_ARCH_AT91) += tny_a9263.dtb
dtb-$(CONFIG_ARCH_AT91) += usb_a9263.dtb
# sam9g20
dtb-$(CONFIG_ARCH_AT91) += at91-foxg20.dtb
dtb-$(CONFIG_ARCH_AT91) += at91sam9g20ek.dtb
dtb-$(CONFIG_ARCH_AT91) += at91sam9g20ek_2mmc.dtb
dtb-$(CONFIG_ARCH_AT91) += kizbox.dtb
dtb-$(CONFIG_ARCH_AT91) += tny_a9g20.dtb
dtb-$(CONFIG_ARCH_AT91) += usb_a9g20.dtb
dtb-$(CONFIG_ARCH_AT91) += usb_a9g20_lpw.dtb
# sam9g45
dtb-$(CONFIG_ARCH_AT91) += at91sam9m10g45ek.dtb
dtb-$(CONFIG_ARCH_AT91) += pm9g45.dtb
# sam9n12
dtb-$(CONFIG_ARCH_AT91) += at91sam9n12ek.dtb
# sam9rl
dtb-$(CONFIG_ARCH_AT91) += at91sam9rlek.dtb
# sam9x5
dtb-$(CONFIG_ARCH_AT91) += at91-ariag25.dtb
dtb-$(CONFIG_ARCH_AT91) += at91-cosino_mega2560.dtb
dtb-$(CONFIG_ARCH_AT91) += at91sam9g15ek.dtb
dtb-$(CONFIG_ARCH_AT91) += at91sam9g25ek.dtb
dtb-$(CONFIG_ARCH_AT91) += at91sam9g35ek.dtb
dtb-$(CONFIG_ARCH_AT91) += at91sam9x25ek.dtb
dtb-$(CONFIG_ARCH_AT91) += at91sam9x35ek.dtb
# sama5d3
dtb-$(CONFIG_ARCH_AT91)	+= at91-sama5d3_xplained.dtb
dtb-$(CONFIG_ARCH_AT91)	+= sama5d31ek.dtb
dtb-$(CONFIG_ARCH_AT91)	+= sama5d33ek.dtb
dtb-$(CONFIG_ARCH_AT91)	+= sama5d34ek.dtb
dtb-$(CONFIG_ARCH_AT91)	+= sama5d35ek.dtb
dtb-$(CONFIG_ARCH_AT91)	+= sama5d36ek.dtb

dtb-$(CONFIG_ARCH_ATLAS6) += atlas6-evb.dtb
dtb-$(CONFIG_ARCH_AXXIA) += axm5516-amarillo.dtb
dtb-$(CONFIG_ARCH_BCM2835) += bcm2835-rpi-b.dtb
dtb-$(CONFIG_ARCH_BCM_5301X) += bcm4708-netgear-r6250.dtb
dtb-$(CONFIG_ARCH_BCM_MOBILE) += bcm28155-ap.dtb \
	bcm21664-garnet.dtb
dtb-$(CONFIG_ARCH_BERLIN) += \
	berlin2-sony-nsz-gs7.dtb	\
	berlin2cd-google-chromecast.dtb	\
	berlin2q-marvell-dmp.dtb
dtb-$(CONFIG_ARCH_BRCMSTB) += \
	bcm7445-bcm97445svmb.dtb
dtb-$(CONFIG_ARCH_DAVINCI) += da850-enbw-cmc.dtb \
	da850-evm.dtb
dtb-$(CONFIG_ARCH_EFM32) += efm32gg-dk3750.dtb
dtb-$(CONFIG_ARCH_EXYNOS) += exynos4210-origen.dtb \
	exynos4210-smdkv310.dtb \
	exynos4210-trats.dtb \
	exynos4210-universal_c210.dtb \
	exynos4412-odroidu3.dtb \
	exynos4412-odroidx.dtb \
	exynos4412-odroidx2.dtb \
	exynos4412-origen.dtb \
	exynos4412-smdk4412.dtb \
	exynos4412-tiny4412.dtb \
	exynos4412-trats2.dtb \
	exynos5250-arndale.dtb \
	exynos5250-smdk5250.dtb \
	exynos5250-snow.dtb \
	exynos5260-xyref5260.dtb \
	exynos5410-smdk5410.dtb \
	exynos5420-arndale-octa.dtb \
	exynos5420-peach-pit.dtb \
	exynos5420-smdk5420.dtb \
	exynos5440-sd5v1.dtb \
	exynos5440-ssdk5440.dtb \
	exynos5800-peach-pi.dtb
dtb-$(CONFIG_ARCH_HI3xxx) += hi3620-hi4511.dtb
dtb-$(CONFIG_ARCH_HIX5HD2) += hisi-x5hd2-dkb.dtb
dtb-$(CONFIG_ARCH_HIGHBANK) += highbank.dtb \
	ecx-2000.dtb
dtb-$(CONFIG_ARCH_INTEGRATOR) += integratorap.dtb \
	integratorcp.dtb
dtb-$(CONFIG_ARCH_KEYSTONE) += k2hk-evm.dtb \
	k2l-evm.dtb \
	k2e-evm.dtb
dtb-$(CONFIG_MACH_KIRKWOOD) += kirkwood-b3.dtb \
	kirkwood-cloudbox.dtb \
	kirkwood-d2net.dtb \
	kirkwood-db-88f6281.dtb \
	kirkwood-db-88f6282.dtb \
	kirkwood-dns320.dtb \
	kirkwood-dns325.dtb \
	kirkwood-dockstar.dtb \
	kirkwood-dreamplug.dtb \
	kirkwood-ds109.dtb \
	kirkwood-ds110jv10.dtb \
	kirkwood-ds111.dtb \
	kirkwood-ds209.dtb \
	kirkwood-ds210.dtb \
	kirkwood-ds212.dtb \
	kirkwood-ds212j.dtb \
	kirkwood-ds409.dtb \
	kirkwood-ds409slim.dtb \
	kirkwood-ds411.dtb \
	kirkwood-ds411j.dtb \
	kirkwood-ds411slim.dtb \
	kirkwood-goflexnet.dtb \
	kirkwood-guruplug-server-plus.dtb \
	kirkwood-ib62x0.dtb \
	kirkwood-iconnect.dtb \
	kirkwood-iomega_ix2_200.dtb \
	kirkwood-is2.dtb \
	kirkwood-km_kirkwood.dtb \
	kirkwood-laplug.dtb \
	kirkwood-lschlv2.dtb \
	kirkwood-lsxhl.dtb \
	kirkwood-mplcec4.dtb \
	kirkwood-mv88f6281gtw-ge.dtb \
	kirkwood-net2big.dtb \
	kirkwood-net5big.dtb \
	kirkwood-netgear_readynas_duo_v2.dtb \
	kirkwood-netgear_readynas_nv+_v2.dtb \
	kirkwood-ns2.dtb \
	kirkwood-ns2lite.dtb \
	kirkwood-ns2max.dtb \
	kirkwood-ns2mini.dtb \
	kirkwood-nsa310.dtb \
	kirkwood-nsa310a.dtb \
	kirkwood-openblocks_a6.dtb \
	kirkwood-openblocks_a7.dtb \
	kirkwood-openrd-base.dtb \
	kirkwood-openrd-client.dtb \
	kirkwood-openrd-ultimate.dtb \
	kirkwood-rd88f6192.dtb \
	kirkwood-rd88f6281-a0.dtb \
	kirkwood-rd88f6281-a1.dtb \
	kirkwood-rs212.dtb \
	kirkwood-rs409.dtb \
	kirkwood-rs411.dtb \
	kirkwood-sheevaplug.dtb \
	kirkwood-sheevaplug-esata.dtb \
	kirkwood-t5325.dtb \
	kirkwood-topkick.dtb \
	kirkwood-ts219-6281.dtb \
	kirkwood-ts219-6282.dtb \
	kirkwood-ts419-6281.dtb \
	kirkwood-ts419-6282.dtb
dtb-$(CONFIG_ARCH_LPC32XX) += ea3250.dtb phy3250.dtb
dtb-$(CONFIG_ARCH_MARCO) += marco-evb.dtb
dtb-$(CONFIG_ARCH_MOXART) += moxart-uc7112lx.dtb
dtb-$(CONFIG_ARCH_MXC) += \
	imx25-eukrea-mbimxsd25-baseboard.dtb \
	imx25-eukrea-mbimxsd25-baseboard-cmo-qvga.dtb \
	imx25-eukrea-mbimxsd25-baseboard-dvi-svga.dtb \
	imx25-eukrea-mbimxsd25-baseboard-dvi-vga.dtb \
	imx25-karo-tx25.dtb \
	imx25-pdk.dtb \
	imx27-apf27.dtb \
	imx27-apf27dev.dtb \
	imx27-eukrea-mbimxsd27-baseboard.dtb \
	imx27-pdk.dtb \
	imx27-phytec-phycore-rdk.dtb \
	imx27-phytec-phycard-s-rdk.dtb \
	imx31-bug.dtb \
	imx35-eukrea-mbimxsd35-baseboard.dtb \
	imx35-pdk.dtb \
	imx50-evk.dtb \
	imx51-apf51.dtb \
	imx51-apf51dev.dtb \
	imx51-babbage.dtb \
	imx51-digi-connectcore-jsk.dtb \
	imx51-eukrea-mbimxsd51-baseboard.dtb \
	imx53-ard.dtb \
	imx53-m53evk.dtb \
	imx53-mba53.dtb \
	imx53-qsb.dtb \
	imx53-qsrb.dtb \
	imx53-smd.dtb \
	imx53-tx53-x03x.dtb \
	imx53-tx53-x13x.dtb \
	imx53-voipac-bsb.dtb \
	imx6dl-aristainetos_4.dtb \
	imx6dl-aristainetos_7.dtb \
	imx6dl-cubox-i.dtb \
	imx6dl-dfi-fs700-m60.dtb \
	imx6dl-gw51xx.dtb \
	imx6dl-gw52xx.dtb \
	imx6dl-gw53xx.dtb \
	imx6dl-gw54xx.dtb \
	imx6dl-hummingboard.dtb \
	imx6dl-nitrogen6x.dtb \
	imx6dl-phytec-pbab01.dtb \
	imx6dl-rex-basic.dtb \
	imx6dl-riotboard.dtb \
	imx6dl-sabreauto.dtb \
	imx6dl-sabrelite.dtb \
	imx6dl-sabresd.dtb \
	imx6dl-tx6dl-comtft.dtb \
	imx6dl-tx6u-801x.dtb \
	imx6dl-tx6u-811x.dtb \
	imx6dl-wandboard.dtb \
	imx6dl-wandboard-revb1.dtb \
	imx6q-arm2.dtb \
	imx6q-cm-fx6.dtb \
	imx6q-cubox-i.dtb \
	imx6q-dfi-fs700-m60.dtb \
	imx6q-dmo-edmqmx6.dtb \
	imx6q-gk802.dtb \
	imx6q-gw51xx.dtb \
	imx6q-gw52xx.dtb \
	imx6q-gw53xx.dtb \
	imx6q-gw5400-a.dtb \
	imx6q-gw54xx.dtb \
	imx6q-nitrogen6x.dtb \
	imx6q-phytec-pbab01.dtb \
	imx6q-rex-pro.dtb \
	imx6q-sabreauto.dtb \
	imx6q-sabrelite.dtb \
	imx6q-sabresd.dtb \
	imx6q-sbc6x.dtb \
	imx6q-udoo.dtb \
	imx6q-wandboard.dtb \
	imx6q-wandboard-revb1.dtb \
	imx6q-tx6q-1010.dtb \
	imx6q-tx6q-1010-comtft.dtb \
	imx6q-tx6q-1020.dtb \
	imx6q-tx6q-1020-comtft.dtb \
	imx6q-tx6q-1110.dtb \
	imx6sl-evk.dtb \
	imx6sx-sdb.dtb \
	vf610-colibri.dtb \
	vf610-cosmic.dtb \
	vf610-twr.dtb
dtb-$(CONFIG_ARCH_MXS) += imx23-evk.dtb \
	imx23-olinuxino.dtb \
	imx23-stmp378x_devb.dtb \
	imx28-apf28.dtb \
	imx28-apf28dev.dtb \
	imx28-apx4devkit.dtb \
	imx28-cfa10036.dtb \
	imx28-cfa10037.dtb \
	imx28-cfa10049.dtb \
	imx28-cfa10055.dtb \
	imx28-cfa10056.dtb \
	imx28-cfa10057.dtb \
	imx28-cfa10058.dtb \
	imx28-duckbill.dtb \
	imx28-eukrea-mbmx283lc.dtb \
	imx28-eukrea-mbmx287lc.dtb \
	imx28-evk.dtb \
	imx28-m28cu3.dtb \
	imx28-m28evk.dtb \
	imx28-sps1.dtb \
	imx28-tx28.dtb
dtb-$(CONFIG_ARCH_NOMADIK) += ste-nomadik-s8815.dtb
dtb-$(CONFIG_ARCH_NSPIRE) += nspire-cx.dtb \
	nspire-tp.dtb \
	nspire-clp.dtb
dtb-$(CONFIG_ARCH_OMAP2) += omap2420-h4.dtb \
	omap2420-n800.dtb \
	omap2420-n810.dtb \
	omap2420-n810-wimax.dtb \
	omap2430-sdp.dtb
dtb-$(CONFIG_ARCH_OMAP3) += am3517-craneboard.dtb \
	am3517-evm.dtb \
	am3517_mt_ventoux.dtb \
	omap3430-sdp.dtb \
	omap3-beagle.dtb \
	omap3-beagle-xm.dtb \
	omap3-beagle-xm-ab.dtb \
	omap3-cm-t3517.dtb \
	omap3-cm-t3530.dtb \
	omap3-cm-t3730.dtb \
	omap3-devkit8000.dtb \
	omap3-evm.dtb \
	omap3-evm-37xx.dtb \
	omap3-gta04.dtb \
	omap3-igep0020.dtb \
	omap3-igep0030.dtb \
	omap3-ldp.dtb \
	omap3-lilly-dbb056.dtb \
	omap3-n900.dtb \
	omap3-n9.dtb \
	omap3-n950.dtb \
	omap3-overo-alto35.dtb \
	omap3-overo-chestnut43.dtb \
	omap3-overo-gallop43.dtb \
	omap3-overo-palo43.dtb \
	omap3-overo-storm-alto35.dtb \
	omap3-overo-storm-chestnut43.dtb \
	omap3-overo-storm-gallop43.dtb \
	omap3-overo-storm-palo43.dtb \
	omap3-overo-storm-summit.dtb \
	omap3-overo-storm-tobi.dtb \
	omap3-overo-summit.dtb \
	omap3-overo-tobi.dtb \
	omap3-sbc-t3517.dtb \
	omap3-sbc-t3530.dtb \
	omap3-sbc-t3730.dtb \
	omap3-zoom3.dtb
dtb-$(CONFIG_SOC_AM33XX) += am335x-base0033.dtb \
	am335x-bone.dtb \
	am335x-boneblack.dtb \
	am335x-evm.dtb \
	am335x-evmsk.dtb \
	am335x-nano.dtb \
	am335x-pepper.dtb
dtb-$(CONFIG_ARCH_OMAP4) += omap4-duovero-parlor.dtb \
	omap4-panda.dtb \
	omap4-panda-a4.dtb \
	omap4-panda-es.dtb \
	omap4-sdp.dtb \
	omap4-sdp-es23plus.dtb \
	omap4-var-dvk-om44.dtb \
	omap4-var-stk-om44.dtb
dtb-$(CONFIG_SOC_AM43XX) += am43x-epos-evm.dtb \
	am437x-sk-evm.dtb \
	am437x-gp-evm.dtb
dtb-$(CONFIG_SOC_OMAP5) += omap5-cm-t54.dtb \
	omap5-sbc-t54.dtb \
	omap5-uevm.dtb
dtb-$(CONFIG_SOC_DRA7XX) += dra7-evm.dtb \
	dra72-evm.dtb
dtb-$(CONFIG_ARCH_ORION5X) += orion5x-lacie-d2-network.dtb \
	orion5x-lacie-ethernet-disk-mini-v2.dtb \
	orion5x-maxtor-shared-storage-2.dtb \
	orion5x-rd88f5182-nas.dtb
dtb-$(CONFIG_ARCH_PRIMA2) += prima2-evb.dtb
dtb-$(CONFIG_ARCH_QCOM) += \
	qcom-apq8064-ifc6410.dtb \
	qcom-apq8074-dragonboard.dtb \
	qcom-apq8084-mtp.dtb \
	qcom-msm8660-surf.dtb \
	qcom-msm8960-cdp.dtb
dtb-$(CONFIG_ARCH_ROCKCHIP) += \
	rk3066a-bqcurie2.dtb \
	rk3188-radxarock.dtb \
	rk3288-evb-act8846.dtb \
	rk3288-evb-rk808.dtb
dtb-$(CONFIG_ARCH_S3C24XX) += s3c2416-smdk2416.dtb
dtb-$(CONFIG_ARCH_S3C64XX) += s3c6410-mini6410.dtb \
	s3c6410-smdk6410.dtb
dtb-$(CONFIG_ARCH_S5PV210) += s5pv210-aquila.dtb \
	s5pv210-goni.dtb \
	s5pv210-smdkc110.dtb \
	s5pv210-smdkv210.dtb \
	s5pv210-torbreck.dtb
dtb-$(CONFIG_ARCH_SHMOBILE_LEGACY) += r7s72100-genmai.dtb \
	r8a7740-armadillo800eva.dtb \
	r8a7778-bockw.dtb \
	r8a7778-bockw-reference.dtb \
	r8a7740-armadillo800eva-reference.dtb \
	r8a7779-marzen.dtb \
	r8a7791-koelsch.dtb \
	r8a7790-lager.dtb \
	sh73a0-kzm9g.dtb \
	sh73a0-kzm9g-reference.dtb \
	r8a73a4-ape6evm.dtb \
	r8a73a4-ape6evm-reference.dtb \
	sh7372-mackerel.dtb
dtb-$(CONFIG_ARCH_SHMOBILE_MULTI) += emev2-kzm9d.dtb \
	r7s72100-genmai.dtb \
	r8a7791-henninger.dtb \
	r8a7791-koelsch.dtb \
	r8a7790-lager.dtb \
	r8a7779-marzen.dtb
dtb-$(CONFIG_ARCH_SOCFPGA) += socfpga_arria5_socdk.dtb \
	socfpga_cyclone5_socdk.dtb \
	socfpga_cyclone5_sockit.dtb \
	socfpga_cyclone5_socrates.dtb \
	socfpga_vt.dtb
dtb-$(CONFIG_ARCH_SPEAR13XX) += spear1310-evb.dtb \
	spear1340-evb.dtb
dtb-$(CONFIG_ARCH_SPEAR3XX)+= spear300-evb.dtb \
	spear310-evb.dtb \
	spear320-evb.dtb \
	spear320-hmi.dtb
dtb-$(CONFIG_ARCH_SPEAR6XX)+= spear600-evb.dtb
dtb-$(CONFIG_ARCH_STI)+= stih407-b2120.dtb \
	stih415-b2000.dtb \
	stih415-b2020.dtb \
	stih416-b2000.dtb \
	stih416-b2020.dtb \
	stih416-b2020e.dtb
dtb-$(CONFIG_MACH_SUN4I) += \
	sun4i-a10-a1000.dtb \
	sun4i-a10-ba10-tvbox.dtb \
	sun4i-a10-cubieboard.dtb \
	sun4i-a10-mini-xplus.dtb \
	sun4i-a10-hackberry.dtb \
	sun4i-a10-inet97fv2.dtb \
	sun4i-a10-olinuxino-lime.dtb \
	sun4i-a10-pcduino.dtb
dtb-$(CONFIG_MACH_SUN5I) += \
	sun5i-a10s-olinuxino-micro.dtb \
	sun5i-a10s-r7-tv-dongle.dtb \
	sun5i-a13-olinuxino.dtb \
	sun5i-a13-olinuxino-micro.dtb
dtb-$(CONFIG_MACH_SUN6I) += \
	sun6i-a31-app4-evb1.dtb \
	sun6i-a31-colombus.dtb \
	sun6i-a31-hummingbird.dtb \
	sun6i-a31-m9.dtb
dtb-$(CONFIG_MACH_SUN7I) += \
	sun7i-a20-cubieboard2.dtb \
	sun7i-a20-cubietruck.dtb \
	sun7i-a20-i12-tvbox.dtb \
	sun7i-a20-olinuxino-micro.dtb \
	sun7i-a20-pcduino3.dtb
dtb-$(CONFIG_MACH_SUN8I) += \
	sun8i-a23-ippo-q8h-v5.dtb
dtb-$(CONFIG_ARCH_TEGRA) += tegra20-harmony.dtb \
	tegra20-iris-512.dtb \
	tegra20-medcom-wide.dtb \
	tegra20-paz00.dtb \
	tegra20-plutux.dtb \
	tegra20-seaboard.dtb \
	tegra20-tec.dtb \
	tegra20-trimslice.dtb \
	tegra20-ventana.dtb \
	tegra20-whistler.dtb \
	tegra30-apalis-eval.dtb \
	tegra30-beaver.dtb \
	tegra30-cardhu-a02.dtb \
	tegra30-cardhu-a04.dtb \
	tegra30-colibri-eval-v3.dtb \
	tegra114-dalmore.dtb \
	tegra114-roth.dtb \
	tegra114-tn7.dtb \
	tegra124-jetson-tk1.dtb \
	tegra124-venice2.dtb
dtb-$(CONFIG_ARCH_U300) += ste-u300.dtb
dtb-$(CONFIG_ARCH_U8500) += ste-snowball.dtb \
	ste-hrefprev60-stuib.dtb \
	ste-hrefprev60-tvk.dtb \
	ste-hrefv60plus-stuib.dtb \
	ste-hrefv60plus-tvk.dtb \
	ste-ccu8540.dtb \
	ste-ccu9540.dtb
dtb-$(CONFIG_ARCH_VERSATILE) += versatile-ab.dtb \
	versatile-pb.dtb
dtb-$(CONFIG_ARCH_VEXPRESS) += vexpress-v2p-ca5s.dtb \
	vexpress-v2p-ca9.dtb \
	vexpress-v2p-ca15-tc1.dtb \
	vexpress-v2p-ca15_a7.dtb
dtb-$(CONFIG_ARCH_VIRT) += xenvm-4.2.dtb
dtb-$(CONFIG_ARCH_VT8500) += vt8500-bv07.dtb \
	wm8505-ref.dtb \
	wm8650-mid.dtb \
	wm8750-apc8750.dtb \
	wm8850-w70v2.dtb
<<<<<<< HEAD
dtb-$(CONFIG_ARCH_ZYNQ) += zynq-zc702.dtb \
			zynq-afx-nand.dtb \
			zynq-afx-nor.dtb \
			zynq-cc108.dtb \
			zynq-zc770-xm010.dtb \
			zynq-zc770-xm011.dtb \
			zynq-zc770-xm012.dtb \
			zynq-zc770-xm013.dtb \
=======
dtb-$(CONFIG_ARCH_ZYNQ) += \
	zynq-parallella.dtb \
	zynq-zc702.dtb \
>>>>>>> bfe01a5b
	zynq-zc706.dtb \
	zynq-zed.dtb
dtb-$(CONFIG_MACH_ARMADA_370) += \
	armada-370-db.dtb \
	armada-370-mirabox.dtb \
	armada-370-netgear-rn102.dtb \
	armada-370-netgear-rn104.dtb \
	armada-370-rd.dtb
dtb-$(CONFIG_MACH_ARMADA_375) += \
	armada-375-db.dtb
dtb-$(CONFIG_MACH_ARMADA_38X) += \
	armada-385-db.dtb \
	armada-385-rd.dtb
dtb-$(CONFIG_MACH_ARMADA_XP) += \
	armada-xp-axpwifiap.dtb \
	armada-xp-db.dtb \
	armada-xp-gp.dtb \
	armada-xp-lenovo-ix4-300d.dtb \
	armada-xp-matrix.dtb \
	armada-xp-netgear-rn2120.dtb \
	armada-xp-openblocks-ax3-4.dtb
dtb-$(CONFIG_MACH_DOVE) += dove-cm-a510.dtb \
	dove-cubox.dtb \
	dove-cubox-es.dtb \
	dove-d2plug.dtb \
	dove-d3plug.dtb \
	dove-dove-db.dtb

targets += dtbs dtbs_install
targets += $(dtb-y)
endif

# *.dtb used to be generated in the directory above. Clean out the
# old build results so people don't accidentally use them.
dtbs: $(addprefix $(obj)/, $(dtb-y))
	$(Q)rm -f $(obj)/../*.dtb

clean-files := *.dtb

dtbs_install: $(addsuffix _dtbinst_, $(dtb-y))<|MERGE_RESOLUTION|>--- conflicted
+++ resolved
@@ -461,21 +461,17 @@
 	wm8650-mid.dtb \
 	wm8750-apc8750.dtb \
 	wm8850-w70v2.dtb
-<<<<<<< HEAD
-dtb-$(CONFIG_ARCH_ZYNQ) += zynq-zc702.dtb \
-			zynq-afx-nand.dtb \
-			zynq-afx-nor.dtb \
-			zynq-cc108.dtb \
-			zynq-zc770-xm010.dtb \
-			zynq-zc770-xm011.dtb \
-			zynq-zc770-xm012.dtb \
-			zynq-zc770-xm013.dtb \
-=======
 dtb-$(CONFIG_ARCH_ZYNQ) += \
+	zynq-afx-nand.dtb \
+	zynq-afx-nor.dtb \
+	zynq-cc108.dtb \
 	zynq-parallella.dtb \
 	zynq-zc702.dtb \
->>>>>>> bfe01a5b
 	zynq-zc706.dtb \
+	zynq-zc770-xm010.dtb \
+	zynq-zc770-xm011.dtb \
+	zynq-zc770-xm012.dtb \
+	zynq-zc770-xm013.dtb \
 	zynq-zed.dtb
 dtb-$(CONFIG_MACH_ARMADA_370) += \
 	armada-370-db.dtb \
