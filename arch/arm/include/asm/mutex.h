/*
 * arch/arm/include/asm/mutex.h
 *
 * ARM optimized mutex locking primitives
 *
 * Please look into asm-generic/mutex-xchg.h for a formal definition.
 */
#ifndef _ASM_MUTEX_H
#define _ASM_MUTEX_H
<<<<<<< HEAD

#if __LINUX_ARM_ARCH__ < 6 || defined(CONFIG_CPU_DCACHE_DISABLE)
/* On pre-ARMv6 hardware the swp based implementation is the most efficient. */
# include <asm-generic/mutex-xchg.h>
#else

=======
>>>>>>> a0d271cb
/*
 * On pre-ARMv6 hardware this results in a swp-based implementation,
 * which is the most efficient. For ARMv6+, we emit a pair of exclusive
 * accesses instead.
 */
#include <asm-generic/mutex-xchg.h>
#endif<|MERGE_RESOLUTION|>--- conflicted
+++ resolved
@@ -7,15 +7,6 @@
  */
 #ifndef _ASM_MUTEX_H
 #define _ASM_MUTEX_H
-<<<<<<< HEAD
-
-#if __LINUX_ARM_ARCH__ < 6 || defined(CONFIG_CPU_DCACHE_DISABLE)
-/* On pre-ARMv6 hardware the swp based implementation is the most efficient. */
-# include <asm-generic/mutex-xchg.h>
-#else
-
-=======
->>>>>>> a0d271cb
 /*
  * On pre-ARMv6 hardware this results in a swp-based implementation,
  * which is the most efficient. For ARMv6+, we emit a pair of exclusive
