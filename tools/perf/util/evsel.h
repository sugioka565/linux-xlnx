--- conflicted
+++ resolved
@@ -397,15 +397,12 @@
 	 */
 	return evsel->core.attr.sample_type & PERF_SAMPLE_BRANCH_STACK ||
 	       evsel->synth_sample_type & PERF_SAMPLE_BRANCH_STACK;
-<<<<<<< HEAD
-=======
 }
 
 static inline bool evsel__is_dummy_event(struct evsel *evsel)
 {
 	return (evsel->core.attr.type == PERF_TYPE_SOFTWARE) &&
 	       (evsel->core.attr.config == PERF_COUNT_SW_DUMMY);
->>>>>>> 84569f32
 }
 
 struct perf_env *evsel__env(struct evsel *evsel);
