--- conflicted
+++ resolved
@@ -113,13 +113,8 @@
 extern int smb2_push_mandatory_locks(struct cifsFileInfo *cfile);
 extern void smb2_reconnect_server(struct work_struct *work);
 extern int smb3_crypto_aead_allocate(struct TCP_Server_Info *server);
-<<<<<<< HEAD
-extern unsigned long
-smb2_rqst_len(struct smb_rqst *rqst, bool skip_rfc1002_marker);
-=======
 extern unsigned long smb_rqst_len(struct TCP_Server_Info *server,
 				  struct smb_rqst *rqst);
->>>>>>> acb18725
 
 /*
  * SMB2 Worker functions - most of protocol specific implementation details
