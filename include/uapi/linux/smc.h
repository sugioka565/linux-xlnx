--- conflicted
+++ resolved
@@ -119,11 +119,8 @@
 	SMC_NLA_LGR_R_CONNS_NUM,	/* u32 */
 	SMC_NLA_LGR_R_V2_COMMON,	/* nest */
 	SMC_NLA_LGR_R_V2,		/* nest */
-<<<<<<< HEAD
-=======
 	SMC_NLA_LGR_R_NET_COOKIE,	/* u64 */
 	SMC_NLA_LGR_R_PAD,		/* flag */
->>>>>>> 754e0b0e
 	__SMC_NLA_LGR_R_MAX,
 	SMC_NLA_LGR_R_MAX = __SMC_NLA_LGR_R_MAX - 1
 };
