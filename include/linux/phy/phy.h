--- conflicted
+++ resolved
@@ -17,10 +17,7 @@
 #include <linux/regulator/consumer.h>
 
 #include <linux/phy/phy-dp.h>
-<<<<<<< HEAD
-=======
 #include <linux/phy/phy-lvds.h>
->>>>>>> d82b0891
 #include <linux/phy/phy-hdmi.h>
 #include <linux/phy/phy-mipi-dphy.h>
 
@@ -62,21 +59,15 @@
  *		the MIPI_DPHY phy mode.
  * @dp:		Configuration set applicable for phys supporting
  *		the DisplayPort protocol.
-<<<<<<< HEAD
-=======
  * @lvds:	Configuration set applicable for phys supporting
  *		the LVDS phy mode.
->>>>>>> d82b0891
  * @hdmi:	Configuration set applicable for phys supporting
  *		the HDMI protocol.
  */
 union phy_configure_opts {
 	struct phy_configure_opts_mipi_dphy	mipi_dphy;
 	struct phy_configure_opts_dp		dp;
-<<<<<<< HEAD
-=======
 	struct phy_configure_opts_lvds		lvds;
->>>>>>> d82b0891
 	struct phy_configure_opts_hdmi		hdmi;
 };
 
