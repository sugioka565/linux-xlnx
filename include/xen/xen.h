/* SPDX-License-Identifier: GPL-2.0 */
#ifndef _XEN_XEN_H
#define _XEN_XEN_H

enum xen_domain_type {
	XEN_NATIVE,		/* running on bare hardware    */
	XEN_PV_DOMAIN,		/* running in a PV domain      */
	XEN_HVM_DOMAIN,		/* running in a Xen hvm domain */
};

#ifdef CONFIG_XEN
extern enum xen_domain_type xen_domain_type;
#else
#define xen_domain_type		XEN_NATIVE
#endif

#ifdef CONFIG_XEN_PVH
extern bool xen_pvh;
#else
#define xen_pvh			0
#endif

#define xen_domain()		(xen_domain_type != XEN_NATIVE)
#define xen_pv_domain()		(xen_domain_type == XEN_PV_DOMAIN)
#define xen_hvm_domain()	(xen_domain_type == XEN_HVM_DOMAIN)
#define xen_pvh_domain()	(xen_pvh)

#include <linux/types.h>

extern uint32_t xen_start_flags;

#include <xen/interface/hvm/start_info.h>
extern struct hvm_start_info pvh_start_info;

#ifdef CONFIG_XEN_DOM0
#include <xen/interface/xen.h>
#include <asm/xen/hypervisor.h>

#define xen_initial_domain()	(xen_domain() && \
				 (xen_start_flags & SIF_INITDOMAIN))
#else  /* !CONFIG_XEN_DOM0 */
#define xen_initial_domain()	(0)
#endif	/* CONFIG_XEN_DOM0 */

struct bio_vec;
struct page;

bool xen_biovec_phys_mergeable(const struct bio_vec *vec1,
		const struct page *page);

#if defined(CONFIG_MEMORY_HOTPLUG) && defined(CONFIG_XEN_BALLOON)
extern u64 xen_saved_max_mem_size;
#endif

#ifdef CONFIG_XEN_UNPOPULATED_ALLOC
int xen_alloc_unpopulated_pages(unsigned int nr_pages, struct page **pages);
void xen_free_unpopulated_pages(unsigned int nr_pages, struct page **pages);
#include <linux/ioport.h>
int arch_xen_unpopulated_init(struct resource **res);
#else
#include <xen/balloon.h>
static inline int xen_alloc_unpopulated_pages(unsigned int nr_pages,
		struct page **pages)
{
	return xen_alloc_ballooned_pages(nr_pages, pages);
}
static inline void xen_free_unpopulated_pages(unsigned int nr_pages,
		struct page **pages)
{
	xen_free_ballooned_pages(nr_pages, pages);
}
#endif

<<<<<<< HEAD
static inline int xen_vring_use_dma(void)
{
	return xen_pv_domain();
}
=======
#if defined(CONFIG_XEN_DOM0) && defined(CONFIG_ACPI) && defined(CONFIG_X86)
bool __init xen_processor_present(uint32_t acpi_id);
#else
#include <linux/bug.h>
static inline bool xen_processor_present(uint32_t acpi_id)
{
	BUG();
	return false;
}
#endif
>>>>>>> a343b0dd

#endif	/* _XEN_XEN_H */<|MERGE_RESOLUTION|>--- conflicted
+++ resolved
@@ -71,12 +71,6 @@
 }
 #endif
 
-<<<<<<< HEAD
-static inline int xen_vring_use_dma(void)
-{
-	return xen_pv_domain();
-}
-=======
 #if defined(CONFIG_XEN_DOM0) && defined(CONFIG_ACPI) && defined(CONFIG_X86)
 bool __init xen_processor_present(uint32_t acpi_id);
 #else
@@ -87,6 +81,10 @@
 	return false;
 }
 #endif
->>>>>>> a343b0dd
+
+static inline int xen_vring_use_dma(void)
+{
+	return xen_pv_domain();
+}
 
 #endif	/* _XEN_XEN_H */