--- conflicted
+++ resolved
@@ -72,12 +72,8 @@
   dma-coherent: true
 
   clocks:
-<<<<<<< HEAD
+    maxItems: 1
     description: CPSWxG NUSS functional clock
-=======
-    maxItems: 1
-    description: CPSW2G NUSS functional clock
->>>>>>> cb8be8b4
 
   clock-names:
     items:
