# SPDX-License-Identifier: (GPL-2.0-only OR BSD-2-Clause)
%YAML 1.2
---
$id: http://devicetree.org/schemas/spi/spi-zynqmp-qspi.yaml#
$schema: http://devicetree.org/meta-schemas/core.yaml#

title: Xilinx Zynq UltraScale+ MPSoC GQSPI controller

maintainers:
  - Michal Simek <michal.simek@xilinx.com>

allOf:
  - $ref: "spi-controller.yaml#"

properties:
  compatible:
<<<<<<< HEAD
    oneOf:
      - items:
          - enum:
              - xlnx,zynqmp-qspi-1.0
              - xlnx,versal-qspi-1.0
=======
    enum:
      - xlnx,versal-qspi-1.0
      - xlnx,zynqmp-qspi-1.0
>>>>>>> d82b0891

  reg:
    maxItems: 2

  interrupts:
    maxItems: 1

  clock-names:
    items:
      - const: ref_clk
      - const: pclk

  clocks:
    maxItems: 2

  is-dual:
    $ref: /schemas/types.yaml#/definitions/uint32
    description:
      The flash devices are connected in parallel,
      and value should be 1.

  is-stacked:
    $ref: /schemas/types.yaml#/definitions/uint32
    description:
      The flash devices are connected in stacked,
      to enable this mode, is-dual should be 0
      and is-stacked should be 1.

  has-io-mode:
    $ref: /schemas/types.yaml#/definitions/flag
    description:
      Describes the controller operating mode.
      If exists controller will operate in IO
      mode else DMA mode.

required:
  - compatible
  - reg
  - interrupts
  - clock-names
  - clocks

unevaluatedProperties: false

examples:
  - |
    #include <dt-bindings/clock/xlnx-zynqmp-clk.h>
    soc {
      #address-cells = <2>;
      #size-cells = <2>;

      qspi: spi@ff0f0000 {
        compatible = "xlnx,zynqmp-qspi-1.0";
        clocks = <&zynqmp_clk QSPI_REF>, <&zynqmp_clk LPD_LSBUS>;
        clock-names = "ref_clk", "pclk";
        interrupts = <0 15 4>;
        interrupt-parent = <&gic>;
        reg = <0x0 0xff0f0000 0x0 0x1000>,
              <0x0 0xc0000000 0x0 0x8000000>;
        is-dual = <0x00>;
        is-stacked = <0x01>;
        has-io-mode;
      };
    };<|MERGE_RESOLUTION|>--- conflicted
+++ resolved
@@ -14,17 +14,9 @@
 
 properties:
   compatible:
-<<<<<<< HEAD
-    oneOf:
-      - items:
-          - enum:
-              - xlnx,zynqmp-qspi-1.0
-              - xlnx,versal-qspi-1.0
-=======
     enum:
       - xlnx,versal-qspi-1.0
       - xlnx,zynqmp-qspi-1.0
->>>>>>> d82b0891
 
   reg:
     maxItems: 2
